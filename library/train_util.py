--- conflicted
+++ resolved
@@ -1105,19 +1105,15 @@
                 images = []
                 images_l = []
                 for info in image_infos:
-<<<<<<< HEAD
-                    image = load_image(info.absolute_path) if info.image is None else np.array(info.image, np.uint8)
-                    image_l = load_image(info.absolute_path_l) if info.image_l is None else np.array(info.image_l, np.uint8)
-=======
                     image = load_image(info.absolute_path) if info.image is None else info.image
->>>>>>> 5c8e2bd1
+                    image_l = load_image(info.absolute_path_l) if info.image_l is None else info.image_l
                     # TODO 画像のメタデータが壊れていて、メタデータから割り当てたbucketと実際の画像サイズが一致しない場合があるのでチェック追加要
                     image, original_size, crop_ltrb = trim_and_resize_if_required_pil(self.random_crop, image, info.bucket_reso, info.resized_size)
                     image = IMAGE_TRANSFORMS(image)
                     images.append(image)
 
                     # prepare non-preferred image
-                    image_l, _, _ = trim_and_resize_if_required(self.random_crop, image_l, info.bucket_reso, info.resized_size_l)
+                    image_l, _, _ = trim_and_resize_if_required_pil(self.random_crop, image_l, info.bucket_reso, info.resized_size_l)
                     image_l = IMAGE_TRANSFORMS(image_l)
                     images_l.append(image_l)
 
