--- conflicted
+++ resolved
@@ -70,11 +70,8 @@
 import library.model_util as model_util
 import library.huggingface_util as huggingface_util
 import library.sai_model_spec as sai_model_spec
-<<<<<<< HEAD
 from library import token_downsampling
-=======
 import library.deepspeed_utils as deepspeed_utils
->>>>>>> b748b48d
 from library.utils import setup_logging
 
 setup_logging()
@@ -4341,15 +4338,12 @@
 
             clean_memory_on_device(accelerator.device)
         accelerator.wait_for_everyone()
-<<<<<<< HEAD
 
     # apply token merging patch
     if args.todo_factor:
         token_downsampling.apply_patch(unet, args)
         logger.info(f"enable token downsampling optimization: downsample_factor={args.todo_factor}, max_depth={args.todo_max_depth}")
 
-=======
->>>>>>> b748b48d
     return text_encoder, vae, unet, load_stable_diffusion_format
 
 
