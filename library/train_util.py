--- conflicted
+++ resolved
@@ -1346,49 +1346,30 @@
         with open(filename, "rb") as file:
             m = hashlib.sha256()
 
-<<<<<<< HEAD
-      file.seek(0x100000)
-      m.update(file.read(0x10000))
-      return m.hexdigest()[0:8]
-  except FileNotFoundError:
-    return 'NOFILE'
-  except IsADirectoryError:
-    return 'IsADirectory'
-
-
-def calculate_sha256(filename):
-  """New model hash used by stable-diffusion-webui"""
-  try:
-=======
             file.seek(0x100000)
             m.update(file.read(0x10000))
             return m.hexdigest()[0:8]
     except FileNotFoundError:
         return "NOFILE"
+    except IsADirectoryError:
+        return 'IsADirectory'
 
 
 def calculate_sha256(filename):
     """New model hash used by stable-diffusion-webui"""
->>>>>>> 140b4fad
-    hash_sha256 = hashlib.sha256()
-    blksize = 1024 * 1024
-
-    with open(filename, "rb") as f:
-<<<<<<< HEAD
-      for chunk in iter(lambda: f.read(blksize), b""):
-        hash_sha256.update(chunk)
-
-    return hash_sha256.hexdigest()
-  except FileNotFoundError:
-    return 'NOFILE'
-  except IsADirectoryError:
-    return 'IsADirectory'
-=======
-        for chunk in iter(lambda: f.read(blksize), b""):
-            hash_sha256.update(chunk)
-
-    return hash_sha256.hexdigest()
->>>>>>> 140b4fad
+    try:
+        hash_sha256 = hashlib.sha256()
+        blksize = 1024 * 1024
+
+        with open(filename, "rb") as f:
+            for chunk in iter(lambda: f.read(blksize), b""):
+                hash_sha256.update(chunk)
+
+            return hash_sha256.hexdigest()
+    except FileNotFoundError:
+        return 'NOFILE'
+    except IsADirectoryError:
+        return 'IsADirectory'
 
 
 def precalculate_safetensors_hashes(tensors, metadata):
