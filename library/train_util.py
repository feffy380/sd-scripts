# common functions for training

import argparse
import ast
import asyncio
import datetime
import importlib
import json
import logging
import pathlib
import re
import shutil
import time
from typing import (
    Dict,
    List,
    NamedTuple,
    Optional,
    Sequence,
    Tuple,
    Union,
    Callable,
)
from accelerate import Accelerator, InitProcessGroupKwargs, DistributedDataParallelKwargs, PartialState
import glob
import math
import os
import random
import hashlib
import subprocess
from io import BytesIO
import toml

from tqdm import tqdm

import torch
from library.device_utils import init_ipex, clean_memory_on_device

init_ipex()

from torch.nn.parallel import DistributedDataParallel as DDP
from torch.optim import Optimizer
from torchvision import transforms
from transformers import CLIPTokenizer, CLIPTextModel, CLIPTextModelWithProjection
import transformers
from diffusers.optimization import SchedulerType, TYPE_TO_SCHEDULER_FUNCTION
from diffusers import (
    StableDiffusionPipeline,
    DDPMScheduler,
    EulerAncestralDiscreteScheduler,
    DPMSolverMultistepScheduler,
    DPMSolverSinglestepScheduler,
    LMSDiscreteScheduler,
    PNDMScheduler,
    DDIMScheduler,
    EulerDiscreteScheduler,
    HeunDiscreteScheduler,
    KDPM2DiscreteScheduler,
    KDPM2AncestralDiscreteScheduler,
    AutoencoderKL,
)
from library import custom_train_functions
from library.original_unet import UNet2DConditionModel
from huggingface_hub import hf_hub_download
import numpy as np
from PIL import Image
import imagesize
import cv2
import safetensors.torch
from library.lpw_stable_diffusion import StableDiffusionLongPromptWeightingPipeline
import library.model_util as model_util
import library.huggingface_util as huggingface_util
import library.sai_model_spec as sai_model_spec
<<<<<<< HEAD
from library import token_downsampling
=======
import library.deepspeed_utils as deepspeed_utils
>>>>>>> b748b48d
from library.utils import setup_logging

setup_logging()
import logging

logger = logging.getLogger(__name__)
# from library.attention_processors import FlashAttnProcessor
# from library.hypernetwork import replace_attentions_for_hypernetwork
from library.original_unet import UNet2DConditionModel

# Tokenizer: checkpointから読み込むのではなくあらかじめ提供されているものを使う
TOKENIZER_PATH = "openai/clip-vit-large-patch14"
V2_STABLE_DIFFUSION_PATH = "stabilityai/stable-diffusion-2"  # ここからtokenizerだけ使う v2とv2.1はtokenizer仕様は同じ

HIGH_VRAM = False

# checkpointファイル名
EPOCH_STATE_NAME = "{}-{:06d}-state"
EPOCH_FILE_NAME = "{}-{:06d}"
EPOCH_DIFFUSERS_DIR_NAME = "{}-{:06d}"
LAST_STATE_NAME = "{}-state"
DEFAULT_EPOCH_NAME = "epoch"
DEFAULT_LAST_OUTPUT_NAME = "last"

DEFAULT_STEP_NAME = "at"
STEP_STATE_NAME = "{}-step{:08d}-state"
STEP_FILE_NAME = "{}-step{:08d}"
STEP_DIFFUSERS_DIR_NAME = "{}-step{:08d}"

# region dataset

IMAGE_EXTENSIONS = [".png", ".jpg", ".jpeg", ".webp", ".bmp", ".PNG", ".JPG", ".JPEG", ".WEBP", ".BMP"]

try:
    import pillow_avif

    IMAGE_EXTENSIONS.extend([".avif", ".AVIF"])
except:
    pass

# JPEG-XL on Linux
try:
    from jxlpy import JXLImagePlugin

    IMAGE_EXTENSIONS.extend([".jxl", ".JXL"])
except:
    pass

# JPEG-XL on Windows
try:
    import pillow_jxl

    IMAGE_EXTENSIONS.extend([".jxl", ".JXL"])
except:
    pass

IMAGE_TRANSFORMS = transforms.Compose(
    [
        transforms.ToTensor(),
        transforms.Normalize([0.5], [0.5]),
    ]
)

TEXT_ENCODER_OUTPUTS_CACHE_SUFFIX = "_te_outputs.npz"


class ImageInfo:
    def __init__(self, image_key: str, num_repeats: int, caption: str, is_reg: bool, absolute_path: str) -> None:
        self.image_key: str = image_key
        self.num_repeats: int = num_repeats
        self.caption: str = caption
        self.is_reg: bool = is_reg
        self.absolute_path: str = absolute_path
        self.image_size: Tuple[int, int] = None
        self.resized_size: Tuple[int, int] = None
        self.bucket_reso: Tuple[int, int] = None
        self.latents: torch.Tensor = None
        self.latents_flipped: torch.Tensor = None
        self.latents_npz: str = None
        self.latents_original_size: Tuple[int, int] = None  # original image size, not latents size
        self.latents_crop_ltrb: Tuple[int, int] = None  # crop left top right bottom in original pixel size, not latents size
        self.cond_img_path: str = None
        self.image: Optional[Image.Image] = None  # optional, original PIL Image
        # SDXL, optional
        self.text_encoder_outputs_npz: Optional[str] = None
        self.text_encoder_outputs1: Optional[torch.Tensor] = None
        self.text_encoder_outputs2: Optional[torch.Tensor] = None
        self.text_encoder_pool2: Optional[torch.Tensor] = None


class BucketManager:
    def __init__(self, no_upscale, max_reso, min_size, max_size, reso_steps) -> None:
        if max_size is not None:
            if max_reso is not None:
                assert max_size >= max_reso[0], "the max_size should be larger than the width of max_reso"
                assert max_size >= max_reso[1], "the max_size should be larger than the height of max_reso"
            if min_size is not None:
                assert max_size >= min_size, "the max_size should be larger than the min_size"

        self.no_upscale = no_upscale
        if max_reso is None:
            self.max_reso = None
            self.max_area = None
        else:
            self.max_reso = max_reso
            self.max_area = max_reso[0] * max_reso[1]
        self.min_size = min_size
        self.max_size = max_size
        self.reso_steps = reso_steps

        self.resos = []
        self.reso_to_id = {}
        self.buckets = []  # 前処理時は (image_key, image, original size, crop left/top)、学習時は image_key

    def add_image(self, reso, image_or_info):
        bucket_id = self.reso_to_id[reso]
        self.buckets[bucket_id].append(image_or_info)

    def shuffle(self):
        for bucket in self.buckets:
            random.shuffle(bucket)

    def sort(self):
        # 解像度順にソートする（表示時、メタデータ格納時の見栄えをよくするためだけ）。bucketsも入れ替えてreso_to_idも振り直す
        sorted_resos = self.resos.copy()
        sorted_resos.sort()

        sorted_buckets = []
        sorted_reso_to_id = {}
        for i, reso in enumerate(sorted_resos):
            bucket_id = self.reso_to_id[reso]
            sorted_buckets.append(self.buckets[bucket_id])
            sorted_reso_to_id[reso] = i

        self.resos = sorted_resos
        self.buckets = sorted_buckets
        self.reso_to_id = sorted_reso_to_id

    def make_buckets(self):
        resos = model_util.make_bucket_resolutions(self.max_reso, self.min_size, self.max_size, self.reso_steps)
        self.set_predefined_resos(resos)

    def set_predefined_resos(self, resos):
        # 規定サイズから選ぶ場合の解像度、aspect ratioの情報を格納しておく
        self.predefined_resos = resos.copy()
        self.predefined_resos_set = set(resos)
        self.predefined_aspect_ratios = np.array([w / h for w, h in resos])

    def add_if_new_reso(self, reso):
        if reso not in self.reso_to_id:
            bucket_id = len(self.resos)
            self.reso_to_id[reso] = bucket_id
            self.resos.append(reso)
            self.buckets.append([])
            # logger.info(reso, bucket_id, len(self.buckets))

    def round_to_steps(self, x):
        x = int(x + 0.5)
        return x - x % self.reso_steps

    def select_bucket(self, image_width, image_height):
        aspect_ratio = image_width / image_height
        if not self.no_upscale:
            # 拡大および縮小を行う
            # 同じaspect ratioがあるかもしれないので（fine tuningで、no_upscale=Trueで前処理した場合）、解像度が同じものを優先する
            reso = (image_width, image_height)
            if reso in self.predefined_resos_set:
                pass
            else:
                ar_errors = self.predefined_aspect_ratios - aspect_ratio
                predefined_bucket_id = np.abs(ar_errors).argmin()  # 当該解像度以外でaspect ratio errorが最も少ないもの
                reso = self.predefined_resos[predefined_bucket_id]

            ar_reso = reso[0] / reso[1]
            if aspect_ratio > ar_reso:  # 横が長い→縦を合わせる
                scale = reso[1] / image_height
            else:
                scale = reso[0] / image_width

            resized_size = (int(image_width * scale + 0.5), int(image_height * scale + 0.5))
            # logger.info(f"use predef, {image_width}, {image_height}, {reso}, {resized_size}")
        else:
            # 縮小のみを行う
            if image_width * image_height > self.max_area:
                # 画像が大きすぎるのでアスペクト比を保ったまま縮小することを前提にbucketを決める
                resized_width = math.sqrt(self.max_area * aspect_ratio)
                resized_height = self.max_area / resized_width
                assert abs(resized_width / resized_height - aspect_ratio) < 1e-2, "aspect is illegal"

                # リサイズ後の短辺または長辺をreso_steps単位にする：aspect ratioの差が少ないほうを選ぶ
                # 元のbucketingと同じロジック
                b_width_rounded = self.round_to_steps(resized_width)
                b_height_in_wr = self.round_to_steps(b_width_rounded / aspect_ratio)
                ar_width_rounded = b_width_rounded / b_height_in_wr

                b_height_rounded = self.round_to_steps(resized_height)
                b_width_in_hr = self.round_to_steps(b_height_rounded * aspect_ratio)
                ar_height_rounded = b_width_in_hr / b_height_rounded

                # logger.info(b_width_rounded, b_height_in_wr, ar_width_rounded)
                # logger.info(b_width_in_hr, b_height_rounded, ar_height_rounded)

                if abs(ar_width_rounded - aspect_ratio) < abs(ar_height_rounded - aspect_ratio):
                    resized_size = (b_width_rounded, int(b_width_rounded / aspect_ratio + 0.5))
                else:
                    resized_size = (int(b_height_rounded * aspect_ratio + 0.5), b_height_rounded)
                # logger.info(resized_size)
            else:
                resized_size = (image_width, image_height)  # リサイズは不要

            # 画像のサイズ未満をbucketのサイズとする（paddingせずにcroppingする）
            bucket_width = resized_size[0] - resized_size[0] % self.reso_steps
            bucket_height = resized_size[1] - resized_size[1] % self.reso_steps
            # logger.info(f"use arbitrary {image_width}, {image_height}, {resized_size}, {bucket_width}, {bucket_height}")

            reso = (bucket_width, bucket_height)

        self.add_if_new_reso(reso)

        ar_error = (reso[0] / reso[1]) - aspect_ratio
        return reso, resized_size, ar_error

    @staticmethod
    def get_crop_ltrb(bucket_reso: Tuple[int, int], image_size: Tuple[int, int]):
        # Stability AIの前処理に合わせてcrop left/topを計算する。crop rightはflipのaugmentationのために求める
        # Calculate crop left/top according to the preprocessing of Stability AI. Crop right is calculated for flip augmentation.

        bucket_ar = bucket_reso[0] / bucket_reso[1]
        image_ar = image_size[0] / image_size[1]
        if bucket_ar > image_ar:
            # bucketのほうが横長→縦を合わせる
            resized_width = bucket_reso[1] * image_ar
            resized_height = bucket_reso[1]
        else:
            resized_width = bucket_reso[0]
            resized_height = bucket_reso[0] / image_ar
        crop_left = (bucket_reso[0] - resized_width) // 2
        crop_top = (bucket_reso[1] - resized_height) // 2
        crop_right = crop_left + resized_width
        crop_bottom = crop_top + resized_height
        return crop_left, crop_top, crop_right, crop_bottom


class BucketBatchIndex(NamedTuple):
    bucket_index: int
    bucket_batch_size: int
    batch_index: int


class AugHelper:
    # albumentationsへの依存をなくしたがとりあえず同じinterfaceを持たせる

    def __init__(self):
        pass

    def color_aug(self, image: np.ndarray):
        # self.color_aug_method = albu.OneOf(
        #     [
        #         albu.HueSaturationValue(8, 0, 0, p=0.5),
        #         albu.RandomGamma((95, 105), p=0.5),
        #     ],
        #     p=0.33,
        # )
        hue_shift_limit = 8

        # remove dependency to albumentations
        if random.random() <= 0.33:
            if random.random() > 0.5:
                # hue shift
                hsv_img = cv2.cvtColor(image, cv2.COLOR_BGR2HSV)
                hue_shift = random.uniform(-hue_shift_limit, hue_shift_limit)
                if hue_shift < 0:
                    hue_shift = 180 + hue_shift
                hsv_img[:, :, 0] = (hsv_img[:, :, 0] + hue_shift) % 180
                image = cv2.cvtColor(hsv_img, cv2.COLOR_HSV2BGR)
            else:
                # random gamma
                gamma = random.uniform(0.95, 1.05)
                image = np.clip(image**gamma, 0, 255).astype(np.uint8)

        return {"image": image}

    def get_augmentor(self, use_color_aug: bool):  # -> Optional[Callable[[np.ndarray], Dict[str, np.ndarray]]]:
        return self.color_aug if use_color_aug else None


class BaseSubset:
    def __init__(
        self,
        image_dir: Optional[str],
        num_repeats: int,
        shuffle_caption: bool,
        caption_separator: str,
        keep_tokens: int,
        keep_tokens_separator: str,
        secondary_separator: Optional[str],
        enable_wildcard: bool,
        color_aug: bool,
        flip_aug: bool,
        face_crop_aug_range: Optional[Tuple[float, float]],
        random_crop: bool,
        caption_dropout_rate: float,
        caption_dropout_every_n_epochs: int,
        caption_tag_dropout_rate: float,
        caption_prefix: Optional[str],
        caption_suffix: Optional[str],
        token_warmup_min: int,
        token_warmup_step: Union[float, int],
    ) -> None:
        self.image_dir = image_dir
        self.num_repeats = num_repeats
        self.shuffle_caption = shuffle_caption
        self.caption_separator = caption_separator
        self.keep_tokens = keep_tokens
        self.keep_tokens_separator = keep_tokens_separator
        self.secondary_separator = secondary_separator
        self.enable_wildcard = enable_wildcard
        self.color_aug = color_aug
        self.flip_aug = flip_aug
        self.face_crop_aug_range = face_crop_aug_range
        self.random_crop = random_crop
        self.caption_dropout_rate = caption_dropout_rate
        self.caption_dropout_every_n_epochs = caption_dropout_every_n_epochs
        self.caption_tag_dropout_rate = caption_tag_dropout_rate
        self.caption_prefix = caption_prefix
        self.caption_suffix = caption_suffix

        self.token_warmup_min = token_warmup_min  # step=0におけるタグの数
        self.token_warmup_step = token_warmup_step  # N（N<1ならN*max_train_steps）ステップ目でタグの数が最大になる

        self.img_count = 0


class DreamBoothSubset(BaseSubset):
    def __init__(
        self,
        image_dir: str,
        is_reg: bool,
        class_tokens: Optional[str],
        caption_extension: str,
        cache_info: bool,
        num_repeats,
        shuffle_caption,
        caption_separator: str,
        keep_tokens,
        keep_tokens_separator,
        secondary_separator,
        enable_wildcard,
        color_aug,
        flip_aug,
        face_crop_aug_range,
        random_crop,
        caption_dropout_rate,
        caption_dropout_every_n_epochs,
        caption_tag_dropout_rate,
        caption_prefix,
        caption_suffix,
        token_warmup_min,
        token_warmup_step,
    ) -> None:
        assert image_dir is not None, "image_dir must be specified / image_dirは指定が必須です"

        super().__init__(
            image_dir,
            num_repeats,
            shuffle_caption,
            caption_separator,
            keep_tokens,
            keep_tokens_separator,
            secondary_separator,
            enable_wildcard,
            color_aug,
            flip_aug,
            face_crop_aug_range,
            random_crop,
            caption_dropout_rate,
            caption_dropout_every_n_epochs,
            caption_tag_dropout_rate,
            caption_prefix,
            caption_suffix,
            token_warmup_min,
            token_warmup_step,
        )

        self.is_reg = is_reg
        self.class_tokens = class_tokens
        self.caption_extension = caption_extension
        if self.caption_extension and not self.caption_extension.startswith("."):
            self.caption_extension = "." + self.caption_extension
        self.cache_info = cache_info

    def __eq__(self, other) -> bool:
        if not isinstance(other, DreamBoothSubset):
            return NotImplemented
        return self.image_dir == other.image_dir


class FineTuningSubset(BaseSubset):
    def __init__(
        self,
        image_dir,
        metadata_file: str,
        num_repeats,
        shuffle_caption,
        caption_separator,
        keep_tokens,
        keep_tokens_separator,
        secondary_separator,
        enable_wildcard,
        color_aug,
        flip_aug,
        face_crop_aug_range,
        random_crop,
        caption_dropout_rate,
        caption_dropout_every_n_epochs,
        caption_tag_dropout_rate,
        caption_prefix,
        caption_suffix,
        token_warmup_min,
        token_warmup_step,
    ) -> None:
        assert metadata_file is not None, "metadata_file must be specified / metadata_fileは指定が必須です"

        super().__init__(
            image_dir,
            num_repeats,
            shuffle_caption,
            caption_separator,
            keep_tokens,
            keep_tokens_separator,
            secondary_separator,
            enable_wildcard,
            color_aug,
            flip_aug,
            face_crop_aug_range,
            random_crop,
            caption_dropout_rate,
            caption_dropout_every_n_epochs,
            caption_tag_dropout_rate,
            caption_prefix,
            caption_suffix,
            token_warmup_min,
            token_warmup_step,
        )

        self.metadata_file = metadata_file

    def __eq__(self, other) -> bool:
        if not isinstance(other, FineTuningSubset):
            return NotImplemented
        return self.metadata_file == other.metadata_file


class ControlNetSubset(BaseSubset):
    def __init__(
        self,
        image_dir: str,
        conditioning_data_dir: str,
        caption_extension: str,
        cache_info: bool,
        num_repeats,
        shuffle_caption,
        caption_separator,
        keep_tokens,
        keep_tokens_separator,
        secondary_separator,
        enable_wildcard,
        color_aug,
        flip_aug,
        face_crop_aug_range,
        random_crop,
        caption_dropout_rate,
        caption_dropout_every_n_epochs,
        caption_tag_dropout_rate,
        caption_prefix,
        caption_suffix,
        token_warmup_min,
        token_warmup_step,
    ) -> None:
        assert image_dir is not None, "image_dir must be specified / image_dirは指定が必須です"

        super().__init__(
            image_dir,
            num_repeats,
            shuffle_caption,
            caption_separator,
            keep_tokens,
            keep_tokens_separator,
            secondary_separator,
            enable_wildcard,
            color_aug,
            flip_aug,
            face_crop_aug_range,
            random_crop,
            caption_dropout_rate,
            caption_dropout_every_n_epochs,
            caption_tag_dropout_rate,
            caption_prefix,
            caption_suffix,
            token_warmup_min,
            token_warmup_step,
        )

        self.conditioning_data_dir = conditioning_data_dir
        self.caption_extension = caption_extension
        if self.caption_extension and not self.caption_extension.startswith("."):
            self.caption_extension = "." + self.caption_extension
        self.cache_info = cache_info

    def __eq__(self, other) -> bool:
        if not isinstance(other, ControlNetSubset):
            return NotImplemented
        return self.image_dir == other.image_dir and self.conditioning_data_dir == other.conditioning_data_dir


class BaseDataset(torch.utils.data.Dataset):
    def __init__(
        self,
        tokenizer: Union[CLIPTokenizer, List[CLIPTokenizer]],
        max_token_length: int,
        resolution: Optional[Tuple[int, int]],
        network_multiplier: float,
        debug_dataset: bool,
    ) -> None:
        super().__init__()

        self.tokenizers = tokenizer if isinstance(tokenizer, list) else [tokenizer]

        self.max_token_length = max_token_length
        # width/height is used when enable_bucket==False
        self.width, self.height = (None, None) if resolution is None else resolution
        self.network_multiplier = network_multiplier
        self.debug_dataset = debug_dataset

        self.subsets: List[Union[DreamBoothSubset, FineTuningSubset]] = []

        self.token_padding_disabled = False
        self.tag_frequency = {}
        self.XTI_layers = None
        self.token_strings = None

        self.enable_bucket = False
        self.bucket_manager: BucketManager = None  # not initialized
        self.min_bucket_reso = None
        self.max_bucket_reso = None
        self.bucket_reso_steps = None
        self.bucket_no_upscale = None
        self.bucket_info = None  # for metadata

        self.tokenizer_max_length = self.tokenizers[0].model_max_length if max_token_length is None else max_token_length + 2

        self.current_epoch: int = 0  # インスタンスがepochごとに新しく作られるようなので外側から渡さないとダメ

        self.current_step: int = 0
        self.max_train_steps: int = 0
        self.seed: int = 0

        # augmentation
        self.aug_helper = AugHelper()

        self.image_transforms = IMAGE_TRANSFORMS

        self.image_data: Dict[str, ImageInfo] = {}
        self.image_to_subset: Dict[str, Union[DreamBoothSubset, FineTuningSubset]] = {}

        self.replacements = {}

        # caching
        self.caching_mode = None  # None, 'latents', 'text'

    def set_seed(self, seed):
        self.seed = seed

    def set_caching_mode(self, mode):
        self.caching_mode = mode

    def set_current_epoch(self, epoch):
        if not self.current_epoch == epoch:  # epochが切り替わったらバケツをシャッフルする
            self.shuffle_buckets()
        self.current_epoch = epoch

    def set_current_step(self, step):
        self.current_step = step

    def set_max_train_steps(self, max_train_steps):
        self.max_train_steps = max_train_steps

    def set_tag_frequency(self, dir_name, captions):
        frequency_for_dir = self.tag_frequency.get(dir_name, {})
        self.tag_frequency[dir_name] = frequency_for_dir
        for caption in captions:
            for tag in caption.split(","):
                tag = tag.strip()
                if tag:
                    tag = tag.lower()
                    frequency = frequency_for_dir.get(tag, 0)
                    frequency_for_dir[tag] = frequency + 1

    def disable_token_padding(self):
        self.token_padding_disabled = True

    def enable_XTI(self, layers=None, token_strings=None):
        self.XTI_layers = layers
        self.token_strings = token_strings

    def add_replacement(self, str_from, str_to):
        self.replacements[str_from] = str_to

    def process_caption(self, subset: BaseSubset, caption):
        # caption に prefix/suffix を付ける
        if subset.caption_prefix:
            caption = subset.caption_prefix + " " + caption
        if subset.caption_suffix:
            caption = caption + " " + subset.caption_suffix

        # dropoutの決定：tag dropがこのメソッド内にあるのでここで行うのが良い
        is_drop_out = subset.caption_dropout_rate > 0 and random.random() < subset.caption_dropout_rate
        is_drop_out = (
            is_drop_out
            or subset.caption_dropout_every_n_epochs > 0
            and self.current_epoch % subset.caption_dropout_every_n_epochs == 0
        )

        if is_drop_out:
            caption = ""
        else:
            # process wildcards
            if subset.enable_wildcard:
                # if caption is multiline, random choice one line
                if "\n" in caption:
                    caption = random.choice(caption.split("\n"))

                # wildcard is like '{aaa|bbb|ccc...}'
                # escape the curly braces like {{ or }}
                replacer1 = "⦅"
                replacer2 = "⦆"
                while replacer1 in caption or replacer2 in caption:
                    replacer1 += "⦅"
                    replacer2 += "⦆"

                caption = caption.replace("{{", replacer1).replace("}}", replacer2)

                # replace the wildcard
                def replace_wildcard(match):
                    return random.choice(match.group(1).split("|"))

                caption = re.sub(r"\{([^}]+)\}", replace_wildcard, caption)

                # unescape the curly braces
                caption = caption.replace(replacer1, "{").replace(replacer2, "}")
            else:
                # if caption is multiline, use the first line
                caption = caption.split("\n")[0]

            if subset.shuffle_caption or subset.token_warmup_step > 0 or subset.caption_tag_dropout_rate > 0:
                fixed_tokens = []
                flex_tokens = []
                fixed_suffix_tokens = []
                if (
                    hasattr(subset, "keep_tokens_separator")
                    and subset.keep_tokens_separator
                    and subset.keep_tokens_separator in caption
                ):
                    fixed_part, flex_part = caption.split(subset.keep_tokens_separator, 1)
                    if subset.keep_tokens_separator in flex_part:
                        flex_part, fixed_suffix_part = flex_part.split(subset.keep_tokens_separator, 1)
                        fixed_suffix_tokens = [t.strip() for t in fixed_suffix_part.split(subset.caption_separator) if t.strip()]

                    fixed_tokens = [t.strip() for t in fixed_part.split(subset.caption_separator) if t.strip()]
                    flex_tokens = [t.strip() for t in flex_part.split(subset.caption_separator) if t.strip()]
                else:
                    tokens = [t.strip() for t in caption.strip().split(subset.caption_separator)]
                    flex_tokens = tokens[:]
                    if subset.keep_tokens > 0:
                        fixed_tokens = flex_tokens[: subset.keep_tokens]
                        flex_tokens = tokens[subset.keep_tokens :]

                if subset.token_warmup_step < 1:  # 初回に上書きする
                    subset.token_warmup_step = math.floor(subset.token_warmup_step * self.max_train_steps)
                if subset.token_warmup_step and self.current_step < subset.token_warmup_step:
                    tokens_len = (
                        math.floor(
                            (self.current_step) * ((len(flex_tokens) - subset.token_warmup_min) / (subset.token_warmup_step))
                        )
                        + subset.token_warmup_min
                    )
                    flex_tokens = flex_tokens[:tokens_len]

                def dropout_tags(tokens):
                    if subset.caption_tag_dropout_rate <= 0:
                        return tokens
                    l = []
                    for token in tokens:
                        if random.random() >= subset.caption_tag_dropout_rate:
                            l.append(token)
                    return l

                if subset.shuffle_caption:
                    random.shuffle(flex_tokens)

                flex_tokens = dropout_tags(flex_tokens)

                caption = ", ".join(fixed_tokens + flex_tokens + fixed_suffix_tokens)

            # process secondary separator
            if subset.secondary_separator:
                caption = caption.replace(subset.secondary_separator, subset.caption_separator)

            # textual inversion対応
            for str_from, str_to in self.replacements.items():
                if str_from == "":
                    # replace all
                    if type(str_to) == list:
                        caption = random.choice(str_to)
                    else:
                        caption = str_to
                else:
                    caption = caption.replace(str_from, str_to)

        return caption

    def get_input_ids(self, caption, tokenizer=None):
        if tokenizer is None:
            tokenizer = self.tokenizers[0]

        input_ids = tokenizer(
            caption, padding=True, truncation=True, max_length=self.tokenizer_max_length, return_tensors="pt"  # infinite token mod
            # caption, padding="max_length", truncation=True, max_length=self.tokenizer_max_length, return_tensors="pt"  # default. always pad to token limit
        ).input_ids
        return input_ids

    def chunk_input_ids(self, input_ids, tokenizer=None):
        if tokenizer is None:
            tokenizer = self.tokenizers[0]

        if input_ids.shape[-1] > tokenizer.model_max_length:
            input_ids = input_ids.squeeze(0)
            iids_list = []
            if tokenizer.pad_token_id == tokenizer.eos_token_id:
                # v1
                # 77以上の時は "<BOS> .... <EOS> <EOS> <EOS>" でトータル227とかになっているので、"<BOS>...<EOS>"の三連に変換する
                # 1111氏のやつは , で区切る、とかしているようだが　とりあえず単純に
                for i in range(
                    1, input_ids.shape[-1] - tokenizer.model_max_length + 2, tokenizer.model_max_length - 2
                ):  # (1, 152, 75)
                    ids_chunk = (
                        input_ids[0].unsqueeze(0),
                        input_ids[i : i + tokenizer.model_max_length - 2],
                        input_ids[-1].unsqueeze(0),
                    )
                    ids_chunk = torch.cat(ids_chunk)
                    iids_list.append(ids_chunk)
            else:
                # v2 or SDXL
                # 77以上の時は "<BOS> .... <EOS> <PAD> <PAD>..." でトータル227とかになっているので、"<BOS>...<EOS> <PAD> <PAD> ..."の三連に変換する
                for i in range(
                    1, input_ids.shape[-1] - tokenizer.model_max_length + 2, tokenizer.model_max_length - 2
                ):
                    ids_chunk = (
                        input_ids[0].unsqueeze(0),  # BOS
                        input_ids[i : i + tokenizer.model_max_length - 2],
                        input_ids[-1].unsqueeze(0),
                    )  # PAD or EOS
                    ids_chunk = torch.cat(ids_chunk)

                    # 末尾が <EOS> <PAD> または <PAD> <PAD> の場合は、何もしなくてよい
                    # 末尾が x <PAD/EOS> の場合は末尾を <EOS> に変える（x <EOS> なら結果的に変化なし）
                    if ids_chunk[-2] not in (tokenizer.eos_token_id, tokenizer.pad_token_id):
                        ids_chunk[-1] = tokenizer.eos_token_id
                    # 先頭が <BOS> <PAD> ... の場合は <BOS> <EOS> <PAD> ... に変える
                    if ids_chunk[1] == tokenizer.pad_token_id:
                        ids_chunk[1] = tokenizer.eos_token_id

                    iids_list.append(ids_chunk)

            input_ids = torch.stack(iids_list)  # 3,77
        return input_ids

    # insert padding so input_ids are split at the nearest comma token
    def pad_to_comma_token(self, input_ids, tokenizer):
        input_ids = input_ids.squeeze(0)
        # get comma token
        comma_token = tokenizer(",", add_special_tokens=False, return_tensors="pt").input_ids.squeeze()
        # find comma indices
        comma_indices = (input_ids == comma_token).nonzero(as_tuple=True)[0].tolist()
        chunk_size = tokenizer.model_max_length - 2
        iids_list = [input_ids[0].unsqueeze(0)]  # start with BOS token
        # loop over indices to build chunks (ignore BOS and EOS)
        comma_indices.append(input_ids.shape[0] - 2)  # virtual end comma
        prev_comma = 0
        for i in range(len(comma_indices)):
            # find last comma before chunk_length
            if (i+1 < len(comma_indices)) and (comma_indices[i+1] - prev_comma <= chunk_size):
                continue
            ids_chunk = input_ids[prev_comma+1 : comma_indices[i]+1]
            # pad with tokenizer.pad_token_id up to chunk length
            if ids_chunk.shape[0] < chunk_size:
                ids_chunk = torch.cat((
                    ids_chunk,
                    torch.full((chunk_size - ids_chunk.shape[0],), tokenizer.pad_token_id)
                ))
            iids_list.append(ids_chunk)
            prev_comma = comma_indices[i]
        # concat chunks and append EOS token
        # append EOS token and concatenate chunks
        iids_list.append(input_ids[-1].unsqueeze(0))
        input_ids = torch.cat(iids_list)
        return input_ids

    def pad_batch_tokens(self, input_ids_list, tokenizer):
        # pad input_ids to longest in batch
        input_ids_list = [self.pad_to_comma_token(i, tokenizer) for i in input_ids_list]
        max_standard_tokens = tokenizer.model_max_length - 2
        max_len = max(i.shape[-1] for i in input_ids_list) - 2
        num_chunks = max(math.ceil(max_len / max_standard_tokens), 1)
        len_input = max_standard_tokens * num_chunks + 2

        input_ids_list = tokenizer.pad(
            {"input_ids": input_ids_list},
            padding="max_length",
            max_length=len_input,
            return_tensors="pt"
        ).input_ids.unsqueeze(1)
        input_ids_list = [self.chunk_input_ids(input_ids, tokenizer) for input_ids in input_ids_list]
        return torch.stack(input_ids_list)

    def register_image(self, info: ImageInfo, subset: BaseSubset):
        self.image_data[info.image_key] = info
        self.image_to_subset[info.image_key] = subset

    def make_buckets(self):
        """
        bucketingを行わない場合も呼び出し必須（ひとつだけbucketを作る）
        min_size and max_size are ignored when enable_bucket is False
        """
        logger.info("loading image sizes.")
        for info in tqdm(self.image_data.values()):
            if info.image_size is None:
                info.image_size = self.get_image_size(info.absolute_path)

        if self.enable_bucket:
            logger.info("make buckets")
        else:
            logger.info("prepare dataset")

        # bucketを作成し、画像をbucketに振り分ける
        if self.enable_bucket:
            if self.bucket_manager is None:  # fine tuningの場合でmetadataに定義がある場合は、すでに初期化済み
                self.bucket_manager = BucketManager(
                    self.bucket_no_upscale,
                    (self.width, self.height),
                    self.min_bucket_reso,
                    self.max_bucket_reso,
                    self.bucket_reso_steps,
                )
                if not self.bucket_no_upscale:
                    self.bucket_manager.make_buckets()
                else:
                    logger.warning(
                        "min_bucket_reso and max_bucket_reso are ignored if bucket_no_upscale is set, because bucket reso is defined by image size automatically / bucket_no_upscaleが指定された場合は、bucketの解像度は画像サイズから自動計算されるため、min_bucket_resoとmax_bucket_resoは無視されます"
                    )

            img_ar_errors = []
            for image_info in self.image_data.values():
                image_width, image_height = image_info.image_size
                image_info.bucket_reso, image_info.resized_size, ar_error = self.bucket_manager.select_bucket(
                    image_width, image_height
                )

                # logger.info(image_info.image_key, image_info.bucket_reso)
                img_ar_errors.append(abs(ar_error))

            self.bucket_manager.sort()
        else:
            self.bucket_manager = BucketManager(False, (self.width, self.height), None, None, None)
            self.bucket_manager.set_predefined_resos([(self.width, self.height)])  # ひとつの固定サイズbucketのみ
            for image_info in self.image_data.values():
                image_width, image_height = image_info.image_size
                image_info.bucket_reso, image_info.resized_size, _ = self.bucket_manager.select_bucket(image_width, image_height)

        for image_info in self.image_data.values():
            for _ in range(image_info.num_repeats):
                self.bucket_manager.add_image(image_info.bucket_reso, image_info.image_key)

        # bucket情報を表示、格納する
        if self.enable_bucket:
            self.bucket_info = {"buckets": {}}
            logger.info("number of images (including repeats) / 各bucketの画像枚数（繰り返し回数を含む）")
            for i, (reso, bucket) in enumerate(zip(self.bucket_manager.resos, self.bucket_manager.buckets)):
                count = len(bucket)
                if count > 0:
                    self.bucket_info["buckets"][i] = {"resolution": reso, "count": len(bucket)}
                    logger.info(f"bucket {i}: resolution {reso}, count: {len(bucket)}")

            img_ar_errors = np.array(img_ar_errors)
            mean_img_ar_error = np.mean(np.abs(img_ar_errors))
            self.bucket_info["mean_img_ar_error"] = mean_img_ar_error
            logger.info(f"mean ar error (without repeats): {mean_img_ar_error}")

        # データ参照用indexを作る。このindexはdatasetのshuffleに用いられる
        self.buckets_indices: List(BucketBatchIndex) = []
        for bucket_index, bucket in enumerate(self.bucket_manager.buckets):
            batch_count = int(math.ceil(len(bucket) / self.batch_size))
            for batch_index in range(batch_count):
                self.buckets_indices.append(BucketBatchIndex(bucket_index, self.batch_size, batch_index))

            # ↓以下はbucketごとのbatch件数があまりにも増えて混乱を招くので元に戻す
            # 　学習時はステップ数がランダムなので、同一画像が同一batch内にあってもそれほど悪影響はないであろう、と考えられる
            #
            # # bucketが細分化されることにより、ひとつのbucketに一種類の画像のみというケースが増え、つまりそれは
            # # ひとつのbatchが同じ画像で占められることになるので、さすがに良くないであろう
            # # そのためバッチサイズを画像種類までに制限する
            # # ただそれでも同一画像が同一バッチに含まれる可能性はあるので、繰り返し回数が少ないほうがshuffleの品質は良くなることは間違いない？
            # # TO DO 正則化画像をepochまたがりで利用する仕組み
            # num_of_image_types = len(set(bucket))
            # bucket_batch_size = min(self.batch_size, num_of_image_types)
            # batch_count = int(math.ceil(len(bucket) / bucket_batch_size))
            # # logger.info(bucket_index, num_of_image_types, bucket_batch_size, batch_count)
            # for batch_index in range(batch_count):
            #   self.buckets_indices.append(BucketBatchIndex(bucket_index, bucket_batch_size, batch_index))
            # ↑ここまで

        self.shuffle_buckets()
        self._length = len(self.buckets_indices)

    def shuffle_buckets(self):
        # set random seed for this epoch
        random.seed(self.seed + self.current_epoch)

        random.shuffle(self.buckets_indices)
        self.bucket_manager.shuffle()

    def verify_bucket_reso_steps(self, min_steps: int):
        assert self.bucket_reso_steps is None or self.bucket_reso_steps % min_steps == 0, (
            f"bucket_reso_steps is {self.bucket_reso_steps}. it must be divisible by {min_steps}.\n"
            + f"bucket_reso_stepsが{self.bucket_reso_steps}です。{min_steps}で割り切れる必要があります"
        )

    def is_latent_cacheable(self):
        return all([not subset.color_aug and not subset.random_crop for subset in self.subsets])

    def is_text_encoder_output_cacheable(self):
        return all(
            [
                not (
                    subset.caption_dropout_rate > 0
                    or subset.shuffle_caption
                    or subset.token_warmup_step > 0
                    or subset.caption_tag_dropout_rate > 0
                )
                for subset in self.subsets
            ]
        )

    def cache_latents(self, vae, vae_batch_size=1, cache_to_disk=False, is_main_process=True):
        # マルチGPUには対応していないので、そちらはtools/cache_latents.pyを使うこと
        logger.info("caching latents.")

        image_infos = list(self.image_data.values())

        # sort by resolution
        image_infos.sort(key=lambda info: info.bucket_reso[0] * info.bucket_reso[1])

        # split by resolution
        batches = []
        batch = []
        flip_aug = False
        logger.info("checking cache validity...")
        for info in tqdm(image_infos):
            subset = self.image_to_subset[info.image_key]

            # enable flipping if any subset has it enabled
            # TODO: fix so only targeted subsets get flipped
            if subset.flip_aug:
                flip_aug = True

            if info.latents_npz is not None:  # fine tuning dataset
                continue

            # check disk cache exists and size of latents
            if cache_to_disk:
                info.latents_npz = os.path.splitext(info.absolute_path)[0] + ".npz"
                if not is_main_process:  # store to info only
                    continue

                cache_available = is_disk_cached_latents_is_expected(info.bucket_reso, info.latents_npz, subset.flip_aug)

                if cache_available:  # do not add to batch
                    continue

            # if last member of batch has different resolution, flush the batch
            if len(batch) > 0 and batch[-1].bucket_reso != info.bucket_reso:
                batches.append(batch)
                batch = []

            batch.append(info)

            # if number of data in batch is enough, flush the batch
            if len(batch) >= vae_batch_size:
                batches.append(batch)
                batch = []

        if len(batch) > 0:
            batches.append(batch)

        if cache_to_disk and not is_main_process:  # if cache to disk, don't cache latents in non-main process, set to info only
            return

        class ImageDataset(torch.utils.data.Dataset):
            def __init__(self, batches, random_crop):
                self.batches = batches
                self.random_crop = random_crop

            def __len__(self):
                return len(self.batches)

            def __getitem__(self, idx):
                image_infos = self.batches[idx]
                images = []
                for info in image_infos:
                    image = load_image(info.absolute_path) if info.image is None else np.array(info.image, np.uint8)
                    # TODO 画像のメタデータが壊れていて、メタデータから割り当てたbucketと実際の画像サイズが一致しない場合があるのでチェック追加要
                    image, original_size, crop_ltrb = trim_and_resize_if_required(self.random_crop, image, info.bucket_reso, info.resized_size)
                    image = IMAGE_TRANSFORMS(image)
                    images.append(image)

                    info.latents_original_size = original_size
                    info.latents_crop_ltrb = crop_ltrb

                img_tensors = torch.stack(images, dim=0)
                return image_infos, img_tensors

        def custom_collate(batch):
            return batch

        # iterate batches: batch doesn't have image, image will be loaded in cache_batch_latents and discarded
        logger.info("caching latents...")
        # for batch in tqdm(batches, smoothing=1, total=len(batches)):
        #     cache_batch_latents(vae, cache_to_disk, batch, subset.flip_aug, subset.random_crop)
        image_dataset = ImageDataset(batches, subset.random_crop)
        image_dataloader = torch.utils.data.DataLoader(image_dataset, shuffle=False, num_workers=8, collate_fn=custom_collate)
        for batch in tqdm(image_dataloader, smoothing=0.01, total=len(image_dataloader)):
            infos, img_tensors = batch[0]
            cache_batch_latents(vae, cache_to_disk, infos, img_tensors, flip_aug)

    # weight_dtypeを指定するとText Encoderそのもの、およひ出力がweight_dtypeになる
    # SDXLでのみ有効だが、datasetのメソッドとする必要があるので、sdxl_train_util.pyではなくこちらに実装する
    # SD1/2に対応するにはv2のフラグを持つ必要があるので後回し
    def cache_text_encoder_outputs(
        self, tokenizers, text_encoders, device, weight_dtype, cache_to_disk=False, is_main_process=True
    ):
        assert len(tokenizers) == 2, "only support SDXL"

        # latentsのキャッシュと同様に、ディスクへのキャッシュに対応する
        # またマルチGPUには対応していないので、そちらはtools/cache_latents.pyを使うこと
        logger.info("caching text encoder outputs.")
        image_infos = list(self.image_data.values())

        logger.info("checking cache existence...")
        image_infos_to_cache = []
        for info in tqdm(image_infos):
            # subset = self.image_to_subset[info.image_key]
            if cache_to_disk:
                te_out_npz = os.path.splitext(info.absolute_path)[0] + TEXT_ENCODER_OUTPUTS_CACHE_SUFFIX
                info.text_encoder_outputs_npz = te_out_npz

                if not is_main_process:  # store to info only
                    continue

                if os.path.exists(te_out_npz):
                    continue

            image_infos_to_cache.append(info)

        if cache_to_disk and not is_main_process:  # if cache to disk, don't cache latents in non-main process, set to info only
            return

        # prepare tokenizers and text encoders
        for text_encoder in text_encoders:
            text_encoder.to(device)
            if weight_dtype is not None:
                text_encoder.to(dtype=weight_dtype)

        # create batch
        batch = []
        batches = []
        for info in image_infos_to_cache:
            input_ids1 = self.get_input_ids(info.caption, tokenizers[0])
            input_ids2 = self.get_input_ids(info.caption, tokenizers[1])
            batch.append((info, input_ids1, input_ids2))

            if len(batch) >= self.batch_size:
                batches.append(batch)
                batch = []

        if len(batch) > 0:
            batches.append(batch)

        # iterate batches: call text encoder and cache outputs for memory or disk
        logger.info("caching text encoder outputs...")
        for batch in tqdm(batches):
            infos, input_ids1, input_ids2 = zip(*batch)
            input_ids1 = torch.stack(input_ids1, dim=0)
            input_ids2 = torch.stack(input_ids2, dim=0)
            cache_batch_text_encoder_outputs(
                infos, tokenizers, text_encoders, self.max_token_length, cache_to_disk, input_ids1, input_ids2, weight_dtype
            )

    def get_image_size(self, image_path):
        return imagesize.get(image_path)

    def load_image_with_face_info(self, subset: BaseSubset, image_path: str):
        img = load_image(image_path)

        face_cx = face_cy = face_w = face_h = 0
        if subset.face_crop_aug_range is not None:
            tokens = os.path.splitext(os.path.basename(image_path))[0].split("_")
            if len(tokens) >= 5:
                face_cx = int(tokens[-4])
                face_cy = int(tokens[-3])
                face_w = int(tokens[-2])
                face_h = int(tokens[-1])

        return img, face_cx, face_cy, face_w, face_h

    # いい感じに切り出す
    def crop_target(self, subset: BaseSubset, image, face_cx, face_cy, face_w, face_h):
        height, width = image.shape[0:2]
        if height == self.height and width == self.width:
            return image

        # 画像サイズはsizeより大きいのでリサイズする
        face_size = max(face_w, face_h)
        size = min(self.height, self.width)  # 短いほう
        min_scale = max(self.height / height, self.width / width)  # 画像がモデル入力サイズぴったりになる倍率（最小の倍率）
        min_scale = min(1.0, max(min_scale, size / (face_size * subset.face_crop_aug_range[1])))  # 指定した顔最小サイズ
        max_scale = min(1.0, max(min_scale, size / (face_size * subset.face_crop_aug_range[0])))  # 指定した顔最大サイズ
        if min_scale >= max_scale:  # range指定がmin==max
            scale = min_scale
        else:
            scale = random.uniform(min_scale, max_scale)

        nh = int(height * scale + 0.5)
        nw = int(width * scale + 0.5)
        assert nh >= self.height and nw >= self.width, f"internal error. small scale {scale}, {width}*{height}"
        image = cv2.resize(image, (nw, nh), interpolation=cv2.INTER_AREA)
        face_cx = int(face_cx * scale + 0.5)
        face_cy = int(face_cy * scale + 0.5)
        height, width = nh, nw

        # 顔を中心として448*640とかへ切り出す
        for axis, (target_size, length, face_p) in enumerate(zip((self.height, self.width), (height, width), (face_cy, face_cx))):
            p1 = face_p - target_size // 2  # 顔を中心に持ってくるための切り出し位置

            if subset.random_crop:
                # 背景も含めるために顔を中心に置く確率を高めつつずらす
                range = max(length - face_p, face_p)  # 画像の端から顔中心までの距離の長いほう
                p1 = p1 + (random.randint(0, range) + random.randint(0, range)) - range  # -range ~ +range までのいい感じの乱数
            else:
                # range指定があるときのみ、すこしだけランダムに（わりと適当）
                if subset.face_crop_aug_range[0] != subset.face_crop_aug_range[1]:
                    if face_size > size // 10 and face_size >= 40:
                        p1 = p1 + random.randint(-face_size // 20, +face_size // 20)

            p1 = max(0, min(p1, length - target_size))

            if axis == 0:
                image = image[p1 : p1 + target_size, :]
            else:
                image = image[:, p1 : p1 + target_size]

        return image

    def __len__(self):
        return self._length

    def __getitem__(self, index):
        bucket = self.bucket_manager.buckets[self.buckets_indices[index].bucket_index]
        bucket_batch_size = self.buckets_indices[index].bucket_batch_size
        image_index = self.buckets_indices[index].batch_index * bucket_batch_size

        if self.caching_mode is not None:  # return batch for latents/text encoder outputs caching
            return self.get_item_for_caching(bucket, bucket_batch_size, image_index)

        loss_weights = []
        captions = []
        input_ids_list = []
        input_ids2_list = []
        latents_list = []
        images = []
        original_sizes_hw = []
        crop_top_lefts = []
        target_sizes_hw = []
        flippeds = []  # 変数名が微妙
        text_encoder_outputs1_list = []
        text_encoder_outputs2_list = []
        text_encoder_pool2_list = []

        for image_key in bucket[image_index : image_index + bucket_batch_size]:
            image_info = self.image_data[image_key]
            subset = self.image_to_subset[image_key]
            loss_weights.append(
                self.prior_loss_weight if image_info.is_reg else 1.0
            )  # in case of fine tuning, is_reg is always False

            flipped = subset.flip_aug and random.random() < 0.5  # not flipped or flipped with 50% chance

            # image/latentsを処理する
            if image_info.latents is not None:  # cache_latents=Trueの場合
                original_size = image_info.latents_original_size
                crop_ltrb = image_info.latents_crop_ltrb  # calc values later if flipped
                if not flipped:
                    latents = image_info.latents
                else:
                    latents = image_info.latents_flipped

                image = None
            elif image_info.latents_npz is not None:  # FineTuningDatasetまたはcache_latents_to_disk=Trueの場合
                latents, original_size, crop_ltrb, flipped_latents = load_latents_from_disk(image_info.latents_npz)
                if flipped:
                    latents = flipped_latents
                    del flipped_latents
                latents = torch.FloatTensor(latents)

                image = None
            else:
                # 画像を読み込み、必要ならcropする
                img, face_cx, face_cy, face_w, face_h = self.load_image_with_face_info(subset, image_info.absolute_path)
                im_h, im_w = img.shape[0:2]

                if self.enable_bucket:
                    img, original_size, crop_ltrb = trim_and_resize_if_required(
                        subset.random_crop, img, image_info.bucket_reso, image_info.resized_size
                    )
                else:
                    if face_cx > 0:  # 顔位置情報あり
                        img = self.crop_target(subset, img, face_cx, face_cy, face_w, face_h)
                    elif im_h > self.height or im_w > self.width:
                        assert (
                            subset.random_crop
                        ), f"image too large, but cropping and bucketing are disabled / 画像サイズが大きいのでface_crop_aug_rangeかrandom_crop、またはbucketを有効にしてください: {image_info.absolute_path}"
                        if im_h > self.height:
                            p = random.randint(0, im_h - self.height)
                            img = img[p : p + self.height]
                        if im_w > self.width:
                            p = random.randint(0, im_w - self.width)
                            img = img[:, p : p + self.width]

                    im_h, im_w = img.shape[0:2]
                    assert (
                        im_h == self.height and im_w == self.width
                    ), f"image size is small / 画像サイズが小さいようです: {image_info.absolute_path}"

                    original_size = [im_w, im_h]
                    crop_ltrb = (0, 0, 0, 0)

                # augmentation
                aug = self.aug_helper.get_augmentor(subset.color_aug)
                if aug is not None:
                    img = aug(image=img)["image"]

                if flipped:
                    img = img[:, ::-1, :].copy()  # copy to avoid negative stride problem

                latents = None
                image = self.image_transforms(img)  # -1.0~1.0のtorch.Tensorになる

            images.append(image)
            latents_list.append(latents)

            target_size = (image.shape[2], image.shape[1]) if image is not None else (latents.shape[2] * 8, latents.shape[1] * 8)

            if not flipped:
                crop_left_top = (crop_ltrb[0], crop_ltrb[1])
            else:
                # crop_ltrb[2] is right, so target_size[0] - crop_ltrb[2] is left in flipped image
                crop_left_top = (target_size[0] - crop_ltrb[2], crop_ltrb[1])

            original_sizes_hw.append((int(original_size[1]), int(original_size[0])))
            crop_top_lefts.append((int(crop_left_top[1]), int(crop_left_top[0])))
            target_sizes_hw.append((int(target_size[1]), int(target_size[0])))
            flippeds.append(flipped)

            # captionとtext encoder outputを処理する
            caption = image_info.caption  # default
            if image_info.text_encoder_outputs1 is not None:
                text_encoder_outputs1_list.append(image_info.text_encoder_outputs1)
                text_encoder_outputs2_list.append(image_info.text_encoder_outputs2)
                text_encoder_pool2_list.append(image_info.text_encoder_pool2)
                captions.append(caption)
            elif image_info.text_encoder_outputs_npz is not None:
                text_encoder_outputs1, text_encoder_outputs2, text_encoder_pool2 = load_text_encoder_outputs_from_disk(
                    image_info.text_encoder_outputs_npz
                )
                text_encoder_outputs1_list.append(text_encoder_outputs1)
                text_encoder_outputs2_list.append(text_encoder_outputs2)
                text_encoder_pool2_list.append(text_encoder_pool2)
                captions.append(caption)
            else:
                caption = self.process_caption(subset, image_info.caption)
                if self.XTI_layers:
                    caption_layer = []
                    for layer in self.XTI_layers:
                        token_strings_from = " ".join(self.token_strings)
                        token_strings_to = " ".join([f"{x}_{layer}" for x in self.token_strings])
                        caption_ = caption.replace(token_strings_from, token_strings_to)
                        caption_layer.append(caption_)
                    captions.append(caption_layer)
                else:
                    captions.append(caption)

                if not self.token_padding_disabled:  # this option might be omitted in future
                    if self.XTI_layers:
                        token_caption = self.get_input_ids(caption_layer, self.tokenizers[0])
                    else:
                        token_caption = self.get_input_ids(caption, self.tokenizers[0])
                    input_ids_list.append(token_caption)

                    if len(self.tokenizers) > 1:
                        if self.XTI_layers:
                            token_caption2 = self.get_input_ids(caption_layer, self.tokenizers[1])
                        else:
                            token_caption2 = self.get_input_ids(caption, self.tokenizers[1])
                        input_ids2_list.append(token_caption2)

        example = {}
        example["loss_weights"] = torch.FloatTensor(loss_weights)

        if len(text_encoder_outputs1_list) == 0:
            if self.token_padding_disabled:
                # padding=True means pad in the batch
                example["input_ids"] = self.tokenizer[0](captions, padding=True, truncation=True, return_tensors="pt").input_ids
                if len(self.tokenizers) > 1:
                    example["input_ids2"] = self.tokenizer[1](
                        captions, padding=True, truncation=True, return_tensors="pt"
                    ).input_ids
                else:
                    example["input_ids2"] = None
            else:
                example["input_ids"] = self.pad_batch_tokens(input_ids_list, self.tokenizers[0])
                example["input_ids2"] = self.pad_batch_tokens(input_ids2_list, self.tokenizers[1]) if len(self.tokenizers) > 1 else None
            example["text_encoder_outputs1_list"] = None
            example["text_encoder_outputs2_list"] = None
            example["text_encoder_pool2_list"] = None
        else:
            example["input_ids"] = None
            example["input_ids2"] = None
            # # for assertion
            # example["input_ids"] = torch.stack([self.get_input_ids(cap, self.tokenizers[0]) for cap in captions])
            # example["input_ids2"] = torch.stack([self.get_input_ids(cap, self.tokenizers[1]) for cap in captions])
            example["text_encoder_outputs1_list"] = torch.stack(text_encoder_outputs1_list)
            example["text_encoder_outputs2_list"] = torch.stack(text_encoder_outputs2_list)
            example["text_encoder_pool2_list"] = torch.stack(text_encoder_pool2_list)

        if images[0] is not None:
            images = torch.stack(images)
            images = images.to(memory_format=torch.contiguous_format).float()
        else:
            images = None
        example["images"] = images

        example["latents"] = torch.stack(latents_list) if latents_list[0] is not None else None
        example["captions"] = captions

        example["original_sizes_hw"] = torch.stack([torch.LongTensor(x) for x in original_sizes_hw])
        example["crop_top_lefts"] = torch.stack([torch.LongTensor(x) for x in crop_top_lefts])
        example["target_sizes_hw"] = torch.stack([torch.LongTensor(x) for x in target_sizes_hw])
        example["flippeds"] = flippeds

        example["network_multipliers"] = torch.FloatTensor([self.network_multiplier] * len(captions))

        if self.debug_dataset:
            example["image_keys"] = bucket[image_index : image_index + self.batch_size]
        return example

    def get_item_for_caching(self, bucket, bucket_batch_size, image_index):
        captions = []
        images = []
        input_ids1_list = []
        input_ids2_list = []
        absolute_paths = []
        resized_sizes = []
        bucket_reso = None
        flip_aug = None
        random_crop = None

        for image_key in bucket[image_index : image_index + bucket_batch_size]:
            image_info = self.image_data[image_key]
            subset = self.image_to_subset[image_key]

            if flip_aug is None:
                flip_aug = subset.flip_aug
                random_crop = subset.random_crop
                bucket_reso = image_info.bucket_reso
            else:
                assert flip_aug == subset.flip_aug, "flip_aug must be same in a batch"
                assert random_crop == subset.random_crop, "random_crop must be same in a batch"
                assert bucket_reso == image_info.bucket_reso, "bucket_reso must be same in a batch"

            caption = image_info.caption  # TODO cache some patterns of dropping, shuffling, etc.

            if self.caching_mode == "latents":
                image = load_image(image_info.absolute_path)
            else:
                image = None

            if self.caching_mode == "text":
                input_ids1 = self.get_input_ids(caption, self.tokenizers[0])
                input_ids2 = self.get_input_ids(caption, self.tokenizers[1])
            else:
                input_ids1 = None
                input_ids2 = None

            captions.append(caption)
            images.append(image)
            input_ids1_list.append(input_ids1)
            input_ids2_list.append(input_ids2)
            absolute_paths.append(image_info.absolute_path)
            resized_sizes.append(image_info.resized_size)

        example = {}

        if images[0] is None:
            images = None
        example["images"] = images

        example["captions"] = captions
        example["input_ids1_list"] = input_ids1_list
        example["input_ids2_list"] = input_ids2_list
        example["absolute_paths"] = absolute_paths
        example["resized_sizes"] = resized_sizes
        example["flip_aug"] = flip_aug
        example["random_crop"] = random_crop
        example["bucket_reso"] = bucket_reso
        return example


class DreamBoothDataset(BaseDataset):
    IMAGE_INFO_CACHE_FILE = "metadata_cache.json"

    def __init__(
        self,
        subsets: Sequence[DreamBoothSubset],
        batch_size: int,
        tokenizer,
        max_token_length,
        resolution,
        network_multiplier: float,
        enable_bucket: bool,
        min_bucket_reso: int,
        max_bucket_reso: int,
        bucket_reso_steps: int,
        bucket_no_upscale: bool,
        prior_loss_weight: float,
        debug_dataset: bool,
    ) -> None:
        super().__init__(tokenizer, max_token_length, resolution, network_multiplier, debug_dataset)

        assert resolution is not None, f"resolution is required / resolution（解像度）指定は必須です"

        self.batch_size = batch_size
        self.size = min(self.width, self.height)  # 短いほう
        self.prior_loss_weight = prior_loss_weight
        self.latents_cache = None

        self.enable_bucket = enable_bucket
        if self.enable_bucket:
            assert (
                min(resolution) >= min_bucket_reso
            ), f"min_bucket_reso must be equal or less than resolution / min_bucket_resoは最小解像度より大きくできません。解像度を大きくするかmin_bucket_resoを小さくしてください"
            assert (
                max(resolution) <= max_bucket_reso
            ), f"max_bucket_reso must be equal or greater than resolution / max_bucket_resoは最大解像度より小さくできません。解像度を小さくするかmin_bucket_resoを大きくしてください"
            self.min_bucket_reso = min_bucket_reso
            self.max_bucket_reso = max_bucket_reso
            self.bucket_reso_steps = bucket_reso_steps
            self.bucket_no_upscale = bucket_no_upscale
        else:
            self.min_bucket_reso = None
            self.max_bucket_reso = None
            self.bucket_reso_steps = None  # この情報は使われない
            self.bucket_no_upscale = False

        def read_caption(img_path, caption_extension, enable_wildcard):
            # captionの候補ファイル名を作る
            base_name = os.path.splitext(img_path)[0]
            base_name_face_det = base_name
            tokens = base_name.split("_")
            if len(tokens) >= 5:
                base_name_face_det = "_".join(tokens[:-4])
            cap_paths = [base_name + caption_extension, base_name_face_det + caption_extension]

            caption = None
            for cap_path in cap_paths:
                if os.path.isfile(cap_path):
                    with open(cap_path, "rt", encoding="utf-8") as f:
                        try:
                            lines = f.readlines()
                        except UnicodeDecodeError as e:
                            logger.error(f"illegal char in file (not UTF-8) / ファイルにUTF-8以外の文字があります: {cap_path}")
                            raise e
                        assert len(lines) > 0, f"caption file is empty / キャプションファイルが空です: {cap_path}"
                        if enable_wildcard:
                            caption = "\n".join([line.strip() for line in lines if line.strip() != ""])  # 空行を除く、改行で連結
                        else:
                            caption = lines[0].strip()
                    break
            return caption

        def load_dreambooth_dir(subset: DreamBoothSubset):
            if not os.path.isdir(subset.image_dir):
                logger.warning(f"not directory: {subset.image_dir}")
                return [], []

            info_cache_file = os.path.join(subset.image_dir, self.IMAGE_INFO_CACHE_FILE)
            use_cached_info_for_subset = subset.cache_info
            if use_cached_info_for_subset:
                logger.info(
                    f"using cached image info for this subset / このサブセットで、キャッシュされた画像情報を使います: {info_cache_file}"
                )
                if not os.path.isfile(info_cache_file):
                    logger.warning(
                        f"image info file not found. You can ignore this warning if this is the first time to use this subset"
                        + " / キャッシュファイルが見つかりませんでした。初回実行時はこの警告を無視してください: {metadata_file}"
                    )
                    use_cached_info_for_subset = False

            if use_cached_info_for_subset:
                # json: {`img_path`:{"caption": "caption...", "resolution": [width, height]}, ...}
                with open(info_cache_file, "r", encoding="utf-8") as f:
                    metas = json.load(f)
                img_paths = list(metas.keys())
                sizes = [meta["resolution"] for meta in metas.values()]

                # we may need to check image size and existence of image files, but it takes time, so user should check it before training
            else:
                img_paths = glob_images(subset.image_dir, "*")
                sizes = [None] * len(img_paths)

            logger.info(f"found directory {subset.image_dir} contains {len(img_paths)} image files")

            if use_cached_info_for_subset:
                captions = [meta["caption"] for meta in metas.values()]
                missing_captions = [img_path for img_path, caption in zip(img_paths, captions) if caption is None or caption == ""]
            else:
                # 画像ファイルごとにプロンプトを読み込み、もしあればそちらを使う
                captions = []
                missing_captions = []
                for img_path in img_paths:
                    cap_for_img = read_caption(img_path, subset.caption_extension, subset.enable_wildcard)
                    if cap_for_img is None and subset.class_tokens is None:
                        logger.warning(
                            f"neither caption file nor class tokens are found. use empty caption for {img_path} / キャプションファイルもclass tokenも見つかりませんでした。空のキャプションを使用します: {img_path}"
                        )
                        captions.append("")
                        missing_captions.append(img_path)
                    else:
                        if cap_for_img is None:
                            captions.append(subset.class_tokens)
                            missing_captions.append(img_path)
                        else:
                            captions.append(cap_for_img)

            self.set_tag_frequency(os.path.basename(subset.image_dir), captions)  # タグ頻度を記録

            if missing_captions:
                number_of_missing_captions = len(missing_captions)
                number_of_missing_captions_to_show = 5
                remaining_missing_captions = number_of_missing_captions - number_of_missing_captions_to_show

                logger.warning(
                    f"No caption file found for {number_of_missing_captions} images. Training will continue without captions for these images. If class token exists, it will be used. / {number_of_missing_captions}枚の画像にキャプションファイルが見つかりませんでした。これらの画像についてはキャプションなしで学習を続行します。class tokenが存在する場合はそれを使います。"
                )
                for i, missing_caption in enumerate(missing_captions):
                    if i >= number_of_missing_captions_to_show:
                        logger.warning(missing_caption + f"... and {remaining_missing_captions} more")
                        break
                    logger.warning(missing_caption)

            if not use_cached_info_for_subset and subset.cache_info:
                logger.info(f"cache image info for / 画像情報をキャッシュします : {info_cache_file}")
                sizes = [self.get_image_size(img_path) for img_path in tqdm(img_paths, desc="get image size")]
                matas = {}
                for img_path, caption, size in zip(img_paths, captions, sizes):
                    matas[img_path] = {"caption": caption, "resolution": list(size)}
                with open(info_cache_file, "w", encoding="utf-8") as f:
                    json.dump(matas, f, ensure_ascii=False, indent=2)
                logger.info(f"cache image info done for / 画像情報を出力しました : {info_cache_file}")

            # if sizes are not set, image size will be read in make_buckets
            return img_paths, captions, sizes

        logger.info("prepare images.")
        num_train_images = 0
        num_reg_images = 0
        reg_infos: List[Tuple[ImageInfo, DreamBoothSubset]] = []
        for subset in subsets:
            if subset.num_repeats < 1:
                logger.warning(
                    f"ignore subset with image_dir='{subset.image_dir}': num_repeats is less than 1 / num_repeatsが1を下回っているためサブセットを無視します: {subset.num_repeats}"
                )
                continue

            if subset in self.subsets:
                logger.warning(
                    f"ignore duplicated subset with image_dir='{subset.image_dir}': use the first one / 既にサブセットが登録されているため、重複した後発のサブセットを無視します"
                )
                continue

            img_paths, captions, sizes = load_dreambooth_dir(subset)
            if len(img_paths) < 1:
                logger.warning(
                    f"ignore subset with image_dir='{subset.image_dir}': no images found / 画像が見つからないためサブセットを無視します"
                )
                continue

            if subset.is_reg:
                num_reg_images += subset.num_repeats * len(img_paths)
            else:
                num_train_images += subset.num_repeats * len(img_paths)

            for img_path, caption, size in zip(img_paths, captions, sizes):
                info = ImageInfo(img_path, subset.num_repeats, caption, subset.is_reg, img_path)
                if size is not None:
                    info.image_size = size
                if subset.is_reg:
                    reg_infos.append((info, subset))
                else:
                    self.register_image(info, subset)

            subset.img_count = len(img_paths)
            self.subsets.append(subset)

        logger.info(f"{num_train_images} train images with repeating.")
        self.num_train_images = num_train_images

        logger.info(f"{num_reg_images} reg images.")
        if num_train_images < num_reg_images:
            logger.warning("some of reg images are not used / 正則化画像の数が多いので、一部使用されない正則化画像があります")

        if num_reg_images == 0:
            logger.warning("no regularization images / 正則化画像が見つかりませんでした")
        else:
            # num_repeatsを計算する：どうせ大した数ではないのでループで処理する
            n = 0
            first_loop = True
            while n < num_train_images:
                for info, subset in reg_infos:
                    if first_loop:
                        self.register_image(info, subset)
                        n += info.num_repeats
                    else:
                        info.num_repeats += 1  # rewrite registered info
                        n += 1
                    if n >= num_train_images:
                        break
                first_loop = False

        self.num_reg_images = num_reg_images


class FineTuningDataset(BaseDataset):
    def __init__(
        self,
        subsets: Sequence[FineTuningSubset],
        batch_size: int,
        tokenizer,
        max_token_length,
        resolution,
        network_multiplier: float,
        enable_bucket: bool,
        min_bucket_reso: int,
        max_bucket_reso: int,
        bucket_reso_steps: int,
        bucket_no_upscale: bool,
        debug_dataset: bool,
    ) -> None:
        super().__init__(tokenizer, max_token_length, resolution, network_multiplier, debug_dataset)

        self.batch_size = batch_size

        self.num_train_images = 0
        self.num_reg_images = 0

        for subset in subsets:
            if subset.num_repeats < 1:
                logger.warning(
                    f"ignore subset with metadata_file='{subset.metadata_file}': num_repeats is less than 1 / num_repeatsが1を下回っているためサブセットを無視します: {subset.num_repeats}"
                )
                continue

            if subset in self.subsets:
                logger.warning(
                    f"ignore duplicated subset with metadata_file='{subset.metadata_file}': use the first one / 既にサブセットが登録されているため、重複した後発のサブセットを無視します"
                )
                continue

            # メタデータを読み込む
            if os.path.exists(subset.metadata_file):
                logger.info(f"loading existing metadata: {subset.metadata_file}")
                with open(subset.metadata_file, "rt", encoding="utf-8") as f:
                    metadata = json.load(f)
            else:
                raise ValueError(f"no metadata / メタデータファイルがありません: {subset.metadata_file}")

            if len(metadata) < 1:
                logger.warning(
                    f"ignore subset with '{subset.metadata_file}': no image entries found / 画像に関するデータが見つからないためサブセットを無視します"
                )
                continue

            tags_list = []
            for image_key, img_md in metadata.items():
                # path情報を作る
                abs_path = None

                # まず画像を優先して探す
                if os.path.exists(image_key):
                    abs_path = image_key
                else:
                    # わりといい加減だがいい方法が思いつかん
                    paths = glob_images(subset.image_dir, image_key)
                    if len(paths) > 0:
                        abs_path = paths[0]

                # なければnpzを探す
                if abs_path is None:
                    if os.path.exists(os.path.splitext(image_key)[0] + ".npz"):
                        abs_path = os.path.splitext(image_key)[0] + ".npz"
                    else:
                        npz_path = os.path.join(subset.image_dir, image_key + ".npz")
                        if os.path.exists(npz_path):
                            abs_path = npz_path

                assert abs_path is not None, f"no image / 画像がありません: {image_key}"

                caption = img_md.get("caption")
                tags = img_md.get("tags")
                if caption is None:
                    caption = tags  # could be multiline
                    tags = None

                if subset.enable_wildcard:
                    # tags must be single line
                    if tags is not None:
                        tags = tags.replace("\n", subset.caption_separator)

                    # add tags to each line of caption
                    if caption is not None and tags is not None:
                        caption = "\n".join(
                            [f"{line}{subset.caption_separator}{tags}" for line in caption.split("\n") if line.strip() != ""]
                        )
                else:
                    # use as is
                    if tags is not None and len(tags) > 0:
                        caption = caption + subset.caption_separator + tags
                        tags_list.append(tags)

                if caption is None:
                    caption = ""

                image_info = ImageInfo(image_key, subset.num_repeats, caption, False, abs_path)
                image_info.image_size = img_md.get("train_resolution")

                if not subset.color_aug and not subset.random_crop:
                    # if npz exists, use them
                    image_info.latents_npz, image_info.latents_npz_flipped = self.image_key_to_npz_file(subset, image_key)

                self.register_image(image_info, subset)

            self.num_train_images += len(metadata) * subset.num_repeats

            # TODO do not record tag freq when no tag
            self.set_tag_frequency(os.path.basename(subset.metadata_file), tags_list)
            subset.img_count = len(metadata)
            self.subsets.append(subset)

        # check existence of all npz files
        use_npz_latents = all([not (subset.color_aug or subset.random_crop) for subset in self.subsets])
        if use_npz_latents:
            flip_aug_in_subset = False
            npz_any = False
            npz_all = True

            for image_info in self.image_data.values():
                subset = self.image_to_subset[image_info.image_key]

                has_npz = image_info.latents_npz is not None
                npz_any = npz_any or has_npz

                if subset.flip_aug:
                    has_npz = has_npz and image_info.latents_npz_flipped is not None
                    flip_aug_in_subset = True
                npz_all = npz_all and has_npz

                if npz_any and not npz_all:
                    break

            if not npz_any:
                use_npz_latents = False
                logger.warning(f"npz file does not exist. ignore npz files / npzファイルが見つからないためnpzファイルを無視します")
            elif not npz_all:
                use_npz_latents = False
                logger.warning(
                    f"some of npz file does not exist. ignore npz files / いくつかのnpzファイルが見つからないためnpzファイルを無視します"
                )
                if flip_aug_in_subset:
                    logger.warning("maybe no flipped files / 反転されたnpzファイルがないのかもしれません")
        # else:
        #   logger.info("npz files are not used with color_aug and/or random_crop / color_augまたはrandom_cropが指定されているためnpzファイルは使用されません")

        # check min/max bucket size
        sizes = set()
        resos = set()
        for image_info in self.image_data.values():
            if image_info.image_size is None:
                sizes = None  # not calculated
                break
            sizes.add(image_info.image_size[0])
            sizes.add(image_info.image_size[1])
            resos.add(tuple(image_info.image_size))

        if sizes is None:
            if use_npz_latents:
                use_npz_latents = False
                logger.warning(
                    f"npz files exist, but no bucket info in metadata. ignore npz files / メタデータにbucket情報がないためnpzファイルを無視します"
                )

            assert (
                resolution is not None
            ), "if metadata doesn't have bucket info, resolution is required / メタデータにbucket情報がない場合はresolutionを指定してください"

            self.enable_bucket = enable_bucket
            if self.enable_bucket:
                self.min_bucket_reso = min_bucket_reso
                self.max_bucket_reso = max_bucket_reso
                self.bucket_reso_steps = bucket_reso_steps
                self.bucket_no_upscale = bucket_no_upscale
        else:
            if not enable_bucket:
                logger.info("metadata has bucket info, enable bucketing / メタデータにbucket情報があるためbucketを有効にします")
            logger.info("using bucket info in metadata / メタデータ内のbucket情報を使います")
            self.enable_bucket = True

            assert (
                not bucket_no_upscale
            ), "if metadata has bucket info, bucket reso is precalculated, so bucket_no_upscale cannot be used / メタデータ内にbucket情報がある場合はbucketの解像度は計算済みのため、bucket_no_upscaleは使えません"

            # bucket情報を初期化しておく、make_bucketsで再作成しない
            self.bucket_manager = BucketManager(False, None, None, None, None)
            self.bucket_manager.set_predefined_resos(resos)

        # npz情報をきれいにしておく
        if not use_npz_latents:
            for image_info in self.image_data.values():
                image_info.latents_npz = image_info.latents_npz_flipped = None

    def image_key_to_npz_file(self, subset: FineTuningSubset, image_key):
        base_name = os.path.splitext(image_key)[0]
        npz_file_norm = base_name + ".npz"

        if os.path.exists(npz_file_norm):
            # image_key is full path
            npz_file_flip = base_name + "_flip.npz"
            if not os.path.exists(npz_file_flip):
                npz_file_flip = None
            return npz_file_norm, npz_file_flip

        # if not full path, check image_dir. if image_dir is None, return None
        if subset.image_dir is None:
            return None, None

        # image_key is relative path
        npz_file_norm = os.path.join(subset.image_dir, image_key + ".npz")
        npz_file_flip = os.path.join(subset.image_dir, image_key + "_flip.npz")

        if not os.path.exists(npz_file_norm):
            npz_file_norm = None
            npz_file_flip = None
        elif not os.path.exists(npz_file_flip):
            npz_file_flip = None

        return npz_file_norm, npz_file_flip


class ControlNetDataset(BaseDataset):
    def __init__(
        self,
        subsets: Sequence[ControlNetSubset],
        batch_size: int,
        tokenizer,
        max_token_length,
        resolution,
        network_multiplier: float,
        enable_bucket: bool,
        min_bucket_reso: int,
        max_bucket_reso: int,
        bucket_reso_steps: int,
        bucket_no_upscale: bool,
        debug_dataset: float,
    ) -> None:
        super().__init__(tokenizer, max_token_length, resolution, network_multiplier, debug_dataset)

        db_subsets = []
        for subset in subsets:
            assert (
                not subset.random_crop
            ), "random_crop is not supported in ControlNetDataset / random_cropはControlNetDatasetではサポートされていません"
            db_subset = DreamBoothSubset(
                subset.image_dir,
                False,
                None,
                subset.caption_extension, 
                subset.cache_info,
                subset.num_repeats,
                subset.shuffle_caption,
                subset.caption_separator,
                subset.keep_tokens,
                subset.keep_tokens_separator,
                subset.secondary_separator,
                subset.enable_wildcard,
                subset.color_aug,
                subset.flip_aug,
                subset.face_crop_aug_range,
                subset.random_crop,
                subset.caption_dropout_rate,
                subset.caption_dropout_every_n_epochs,
                subset.caption_tag_dropout_rate,
                subset.caption_prefix,
                subset.caption_suffix,
                subset.token_warmup_min,
                subset.token_warmup_step,
            )
            db_subsets.append(db_subset)

        self.dreambooth_dataset_delegate = DreamBoothDataset(
            db_subsets,
            batch_size,
            tokenizer,
            max_token_length,
            resolution,
            network_multiplier,
            enable_bucket,
            min_bucket_reso,
            max_bucket_reso,
            bucket_reso_steps,
            bucket_no_upscale,
            1.0,
            debug_dataset,
        )

        # config_util等から参照される値をいれておく（若干微妙なのでなんとかしたい）
        self.image_data = self.dreambooth_dataset_delegate.image_data
        self.batch_size = batch_size
        self.num_train_images = self.dreambooth_dataset_delegate.num_train_images
        self.num_reg_images = self.dreambooth_dataset_delegate.num_reg_images

        # assert all conditioning data exists
        missing_imgs = []
        cond_imgs_with_pair = set()
        for image_key, info in self.dreambooth_dataset_delegate.image_data.items():
            db_subset = self.dreambooth_dataset_delegate.image_to_subset[image_key]
            subset = None
            for s in subsets:
                if s.image_dir == db_subset.image_dir:
                    subset = s
                    break
            assert subset is not None, "internal error: subset not found"

            if not os.path.isdir(subset.conditioning_data_dir):
                logger.warning(f"not directory: {subset.conditioning_data_dir}")
                continue

            img_basename = os.path.splitext(os.path.basename(info.absolute_path))[0]
            ctrl_img_path = glob_images(subset.conditioning_data_dir, img_basename)
            if len(ctrl_img_path) < 1:
                missing_imgs.append(img_basename)
                continue
            ctrl_img_path = ctrl_img_path[0]
            ctrl_img_path = os.path.abspath(ctrl_img_path)  # normalize path

            info.cond_img_path = ctrl_img_path
            cond_imgs_with_pair.add(os.path.splitext(ctrl_img_path)[0])  # remove extension because Windows is case insensitive

        extra_imgs = []
        for subset in subsets:
            conditioning_img_paths = glob_images(subset.conditioning_data_dir, "*")
            conditioning_img_paths = [os.path.abspath(p) for p in conditioning_img_paths]  # normalize path
            extra_imgs.extend([p for p in conditioning_img_paths if os.path.splitext(p)[0] not in cond_imgs_with_pair])

        assert (
            len(missing_imgs) == 0
        ), f"missing conditioning data for {len(missing_imgs)} images / 制御用画像が見つかりませんでした: {missing_imgs}"
        assert (
            len(extra_imgs) == 0
        ), f"extra conditioning data for {len(extra_imgs)} images / 余分な制御用画像があります: {extra_imgs}"

        self.conditioning_image_transforms = IMAGE_TRANSFORMS

    def make_buckets(self):
        self.dreambooth_dataset_delegate.make_buckets()
        self.bucket_manager = self.dreambooth_dataset_delegate.bucket_manager
        self.buckets_indices = self.dreambooth_dataset_delegate.buckets_indices

    def cache_latents(self, vae, vae_batch_size=1, cache_to_disk=False, is_main_process=True):
        return self.dreambooth_dataset_delegate.cache_latents(vae, vae_batch_size, cache_to_disk, is_main_process)

    def __len__(self):
        return self.dreambooth_dataset_delegate.__len__()

    def __getitem__(self, index):
        example = self.dreambooth_dataset_delegate[index]

        bucket = self.dreambooth_dataset_delegate.bucket_manager.buckets[
            self.dreambooth_dataset_delegate.buckets_indices[index].bucket_index
        ]
        bucket_batch_size = self.dreambooth_dataset_delegate.buckets_indices[index].bucket_batch_size
        image_index = self.dreambooth_dataset_delegate.buckets_indices[index].batch_index * bucket_batch_size

        conditioning_images = []

        for i, image_key in enumerate(bucket[image_index : image_index + bucket_batch_size]):
            image_info = self.dreambooth_dataset_delegate.image_data[image_key]

            target_size_hw = example["target_sizes_hw"][i]
            original_size_hw = example["original_sizes_hw"][i]
            crop_top_left = example["crop_top_lefts"][i]
            flipped = example["flippeds"][i]
            cond_img = load_image(image_info.cond_img_path)

            if self.dreambooth_dataset_delegate.enable_bucket:
                assert (
                    cond_img.shape[0] == original_size_hw[0] and cond_img.shape[1] == original_size_hw[1]
                ), f"size of conditioning image is not match / 画像サイズが合いません: {image_info.absolute_path}"
                cond_img = cv2.resize(
                    cond_img, image_info.resized_size, interpolation=cv2.INTER_AREA
                )  # INTER_AREAでやりたいのでcv2でリサイズ

                # TODO support random crop
                # 現在サポートしているcropはrandomではなく中央のみ
                h, w = target_size_hw
                ct = (cond_img.shape[0] - h) // 2
                cl = (cond_img.shape[1] - w) // 2
                cond_img = cond_img[ct : ct + h, cl : cl + w]
            else:
                # assert (
                #     cond_img.shape[0] == self.height and cond_img.shape[1] == self.width
                # ), f"image size is small / 画像サイズが小さいようです: {image_info.absolute_path}"
                # resize to target
                if cond_img.shape[0] != target_size_hw[0] or cond_img.shape[1] != target_size_hw[1]:
                    cond_img = cv2.resize(
                        cond_img, (int(target_size_hw[1]), int(target_size_hw[0])), interpolation=cv2.INTER_LANCZOS4
                    )

            if flipped:
                cond_img = cond_img[:, ::-1, :].copy()  # copy to avoid negative stride

            cond_img = self.conditioning_image_transforms(cond_img)
            conditioning_images.append(cond_img)

        example["conditioning_images"] = torch.stack(conditioning_images).to(memory_format=torch.contiguous_format).float()

        return example


# behave as Dataset mock
class DatasetGroup(torch.utils.data.ConcatDataset):
    def __init__(self, datasets: Sequence[Union[DreamBoothDataset, FineTuningDataset]]):
        self.datasets: List[Union[DreamBoothDataset, FineTuningDataset]]

        super().__init__(datasets)

        self.image_data = {}
        self.num_train_images = 0
        self.num_reg_images = 0

        # simply concat together
        # TODO: handling image_data key duplication among dataset
        #   In practical, this is not the big issue because image_data is accessed from outside of dataset only for debug_dataset.
        for dataset in datasets:
            self.image_data.update(dataset.image_data)
            self.num_train_images += dataset.num_train_images
            self.num_reg_images += dataset.num_reg_images

    def add_replacement(self, str_from, str_to):
        for dataset in self.datasets:
            dataset.add_replacement(str_from, str_to)

    # def make_buckets(self):
    #   for dataset in self.datasets:
    #     dataset.make_buckets()

    def enable_XTI(self, *args, **kwargs):
        for dataset in self.datasets:
            dataset.enable_XTI(*args, **kwargs)

    def cache_latents(self, vae, vae_batch_size=1, cache_to_disk=False, is_main_process=True):
        for i, dataset in enumerate(self.datasets):
            logger.info(f"[Dataset {i}]")
            dataset.cache_latents(vae, vae_batch_size, cache_to_disk, is_main_process)

    def cache_text_encoder_outputs(
        self, tokenizers, text_encoders, device, weight_dtype, cache_to_disk=False, is_main_process=True
    ):
        for i, dataset in enumerate(self.datasets):
            logger.info(f"[Dataset {i}]")
            dataset.cache_text_encoder_outputs(tokenizers, text_encoders, device, weight_dtype, cache_to_disk, is_main_process)

    def set_caching_mode(self, caching_mode):
        for dataset in self.datasets:
            dataset.set_caching_mode(caching_mode)

    def verify_bucket_reso_steps(self, min_steps: int):
        for dataset in self.datasets:
            dataset.verify_bucket_reso_steps(min_steps)

    def is_latent_cacheable(self) -> bool:
        return all([dataset.is_latent_cacheable() for dataset in self.datasets])

    def is_text_encoder_output_cacheable(self) -> bool:
        return all([dataset.is_text_encoder_output_cacheable() for dataset in self.datasets])

    def set_current_epoch(self, epoch):
        for dataset in self.datasets:
            dataset.set_current_epoch(epoch)

    def set_current_step(self, step):
        for dataset in self.datasets:
            dataset.set_current_step(step)

    def set_max_train_steps(self, max_train_steps):
        for dataset in self.datasets:
            dataset.set_max_train_steps(max_train_steps)

    def disable_token_padding(self):
        for dataset in self.datasets:
            dataset.disable_token_padding()


def is_disk_cached_latents_is_expected(reso, npz_path: str, flip_aug: bool):
    expected_latents_size = (reso[1] // 8, reso[0] // 8)  # bucket_resoはWxHなので注意

    if not os.path.exists(npz_path):
        return False

    try:
        npz = np.load(npz_path)
    except Exception as e:
        logger.warning(f"Exception occurred while trying to load {npz_path}: {e}")
        return False
    if "latents" not in npz or "original_size" not in npz or "crop_ltrb" not in npz:  # old ver?
        return False
    if npz["latents"].shape[1:3] != expected_latents_size:
        return False

    if flip_aug:
        if "latents_flipped" not in npz:
            return False
        if npz["latents_flipped"].shape[1:3] != expected_latents_size:
            return False

    return True


# 戻り値は、latents_tensor, (original_size width, original_size height), (crop left, crop top)
def load_latents_from_disk(
    npz_path,
) -> Tuple[Optional[torch.Tensor], Optional[List[int]], Optional[List[int]], Optional[torch.Tensor]]:
    npz = np.load(npz_path)
    if "latents" not in npz:
        raise ValueError(f"error: npz is old format. please re-generate {npz_path}")

    latents = npz["latents"]
    original_size = npz["original_size"].tolist()
    crop_ltrb = npz["crop_ltrb"].tolist()
    flipped_latents = npz["latents_flipped"] if "latents_flipped" in npz else None
    return latents, original_size, crop_ltrb, flipped_latents


def save_latents_to_disk(npz_path, latents_tensor, original_size, crop_ltrb, flipped_latents_tensor=None):
    kwargs = {}
    if flipped_latents_tensor is not None:
        kwargs["latents_flipped"] = flipped_latents_tensor.float().cpu().numpy()
    np.savez(
        npz_path,
        latents=latents_tensor.float().cpu().numpy(),
        original_size=np.array(original_size),
        crop_ltrb=np.array(crop_ltrb),
        **kwargs,
    )


def debug_dataset(train_dataset, show_input_ids=False):
    logger.info(f"Total dataset length (steps) / データセットの長さ（ステップ数）: {len(train_dataset)}")
    logger.info(
        "`S` for next step, `E` for next epoch no. , Escape for exit. / Sキーで次のステップ、Eキーで次のエポック、Escキーで中断、終了します"
    )

    epoch = 1
    while True:
        logger.info(f"")
        logger.info(f"epoch: {epoch}")

        steps = (epoch - 1) * len(train_dataset) + 1
        indices = list(range(len(train_dataset)))
        random.shuffle(indices)

        k = 0
        for i, idx in enumerate(indices):
            train_dataset.set_current_epoch(epoch)
            train_dataset.set_current_step(steps)
            logger.info(f"steps: {steps} ({i + 1}/{len(train_dataset)})")

            example = train_dataset[idx]
            if example["latents"] is not None:
                logger.info(f"sample has latents from npz file: {example['latents'].size()}")
            for j, (ik, cap, lw, iid, orgsz, crptl, trgsz, flpdz) in enumerate(
                zip(
                    example["image_keys"],
                    example["captions"],
                    example["loss_weights"],
                    example["input_ids"],
                    example["original_sizes_hw"],
                    example["crop_top_lefts"],
                    example["target_sizes_hw"],
                    example["flippeds"],
                )
            ):
                logger.info(
                    f'{ik}, size: {train_dataset.image_data[ik].image_size}, loss weight: {lw}, caption: "{cap}", original size: {orgsz}, crop top left: {crptl}, target size: {trgsz}, flipped: {flpdz}'
                )
                if "network_multipliers" in example:
                    print(f"network multiplier: {example['network_multipliers'][j]}")

                if show_input_ids:
                    logger.info(f"input ids: {iid}")
                    if "input_ids2" in example:
                        logger.info(f"input ids2: {example['input_ids2'][j]}")
                if example["images"] is not None:
                    im = example["images"][j]
                    logger.info(f"image size: {im.size()}")
                    im = ((im.numpy() + 1.0) * 127.5).astype(np.uint8)
                    im = np.transpose(im, (1, 2, 0))  # c,H,W -> H,W,c
                    im = im[:, :, ::-1]  # RGB -> BGR (OpenCV)

                    if "conditioning_images" in example:
                        cond_img = example["conditioning_images"][j]
                        logger.info(f"conditioning image size: {cond_img.size()}")
                        cond_img = ((cond_img.numpy() + 1.0) * 127.5).astype(np.uint8)
                        cond_img = np.transpose(cond_img, (1, 2, 0))
                        cond_img = cond_img[:, :, ::-1]
                        if os.name == "nt":
                            cv2.imshow("cond_img", cond_img)

                    if os.name == "nt":  # only windows
                        cv2.imshow("img", im)
                        k = cv2.waitKey()
                        cv2.destroyAllWindows()
                    if k == 27 or k == ord("s") or k == ord("e"):
                        break
            steps += 1

            if k == ord("e"):
                break
            if k == 27 or (example["images"] is None and i >= 8):
                k = 27
                break
        if k == 27:
            break

        epoch += 1


def glob_images(directory, base="*"):
    img_paths = []
    for ext in IMAGE_EXTENSIONS:
        if base == "*":
            img_paths.extend(glob.glob(os.path.join(glob.escape(directory), base + ext)))
        else:
            img_paths.extend(glob.glob(glob.escape(os.path.join(directory, base + ext))))
    img_paths = list(set(img_paths))  # 重複を排除
    img_paths.sort()
    return img_paths


def glob_images_pathlib(dir_path, recursive):
    image_paths = []
    if recursive:
        for ext in IMAGE_EXTENSIONS:
            image_paths += list(dir_path.rglob("*" + ext))
    else:
        for ext in IMAGE_EXTENSIONS:
            image_paths += list(dir_path.glob("*" + ext))
    image_paths = list(set(image_paths))  # 重複を排除
    image_paths.sort()
    return image_paths


class MinimalDataset(BaseDataset):
    def __init__(self, tokenizer, max_token_length, resolution, network_multiplier, debug_dataset=False):
        super().__init__(tokenizer, max_token_length, resolution, network_multiplier, debug_dataset)

        self.num_train_images = 0  # update in subclass
        self.num_reg_images = 0  # update in subclass
        self.datasets = [self]
        self.batch_size = 1  # update in subclass

        self.subsets = [self]
        self.num_repeats = 1  # update in subclass if needed
        self.img_count = 1  # update in subclass if needed
        self.bucket_info = {}
        self.is_reg = False
        self.image_dir = "dummy"  # for metadata

    def verify_bucket_reso_steps(self, min_steps: int):
        pass

    def is_latent_cacheable(self) -> bool:
        return False

    def __len__(self):
        raise NotImplementedError

    # override to avoid shuffling buckets
    def set_current_epoch(self, epoch):
        self.current_epoch = epoch

    def __getitem__(self, idx):
        r"""
        The subclass may have image_data for debug_dataset, which is a dict of ImageInfo objects.

        Returns: example like this:

            for i in range(batch_size):
                image_key = ...  # whatever hashable
                image_keys.append(image_key)

                image = ...  # PIL Image
                img_tensor = self.image_transforms(img)
                images.append(img_tensor)

                caption = ...  # str
                input_ids = self.get_input_ids(caption)
                input_ids_list.append(input_ids)

                captions.append(caption)

            images = torch.stack(images, dim=0)
            input_ids_list = torch.stack(input_ids_list, dim=0)
            example = {
                "images": images,
                "input_ids": input_ids_list,
                "captions": captions,   # for debug_dataset
                "latents": None,
                "image_keys": image_keys,   # for debug_dataset
                "loss_weights": torch.ones(batch_size, dtype=torch.float32),
            }
            return example
        """
        raise NotImplementedError


def load_arbitrary_dataset(args, tokenizer) -> MinimalDataset:
    module = ".".join(args.dataset_class.split(".")[:-1])
    dataset_class = args.dataset_class.split(".")[-1]
    module = importlib.import_module(module)
    dataset_class = getattr(module, dataset_class)
    train_dataset_group: MinimalDataset = dataset_class(tokenizer, args.max_token_length, args.resolution, args.debug_dataset)
    return train_dataset_group


def load_image(image_path):
    image = Image.open(image_path)
    if not image.mode == "RGB":
        image = image.convert("RGB")
    img = np.array(image, np.uint8)
    return img


# 画像を読み込む。戻り値はnumpy.ndarray,(original width, original height),(crop left, crop top, crop right, crop bottom)
def trim_and_resize_if_required(
    random_crop: bool, image: Image.Image, reso, resized_size: Tuple[int, int]
) -> Tuple[np.ndarray, Tuple[int, int], Tuple[int, int, int, int]]:
    image_height, image_width = image.shape[0:2]
    original_size = (image_width, image_height)  # size before resize

    if image_width != resized_size[0] or image_height != resized_size[1]:
        # リサイズする
        image = cv2.resize(image, resized_size, interpolation=cv2.INTER_AREA)  # INTER_AREAでやりたいのでcv2でリサイズ

    image_height, image_width = image.shape[0:2]

    if image_width > reso[0]:
        trim_size = image_width - reso[0]
        p = trim_size // 2 if not random_crop else random.randint(0, trim_size)
        # logger.info(f"w {trim_size} {p}")
        image = image[:, p : p + reso[0]]
    if image_height > reso[1]:
        trim_size = image_height - reso[1]
        p = trim_size // 2 if not random_crop else random.randint(0, trim_size)
        # logger.info(f"h {trim_size} {p})
        image = image[p : p + reso[1]]

    # random cropの場合のcropされた値をどうcrop left/topに反映するべきか全くアイデアがない
    # I have no idea how to reflect the cropped value in crop left/top in the case of random crop

    crop_ltrb = BucketManager.get_crop_ltrb(reso, original_size)

    assert image.shape[0] == reso[1] and image.shape[1] == reso[0], f"internal error, illegal trimmed size: {image.shape}, {reso}"
    return image, original_size, crop_ltrb


def cache_batch_latents(
    vae: AutoencoderKL, cache_to_disk: bool, image_infos: List[ImageInfo], img_tensors: torch.Tensor, flip_aug: bool
) -> None:
    r"""
    requires image_infos to have: absolute_path, bucket_reso, resized_size, latents_npz
    optionally requires image_infos to have: image
    if cache_to_disk is True, set info.latents_npz
        flipped latents is also saved if flip_aug is True
    if cache_to_disk is False, set info.latents
        latents_flipped is also set if flip_aug is True
    latents_original_size and latents_crop_ltrb are also set
    """
    img_tensors = img_tensors.to(device=vae.device, dtype=vae.dtype)
    with torch.no_grad():
        latents = vae.encode(img_tensors).latent_dist.sample().to("cpu")

    if flip_aug:
        img_tensors = torch.flip(img_tensors, dims=[3])
        with torch.no_grad():
            flipped_latents = vae.encode(img_tensors).latent_dist.sample().to("cpu")
    else:
        flipped_latents = [None] * len(latents)

    for info, latent, flipped_latent in zip(image_infos, latents, flipped_latents):
        # check NaN
        if torch.isnan(latents).any() or (flipped_latent is not None and torch.isnan(flipped_latent).any()):
            raise RuntimeError(f"NaN detected in latents: {info.absolute_path}")

        if cache_to_disk:
            save_latents_to_disk(info.latents_npz, latent, info.latents_original_size, info.latents_crop_ltrb, flipped_latent)
        else:
            info.latents = latent
            if flip_aug:
                info.latents_flipped = flipped_latent

    if not HIGH_VRAM:
        clean_memory_on_device(vae.device)


def cache_batch_text_encoder_outputs(
    image_infos, tokenizers, text_encoders, max_token_length, cache_to_disk, input_ids1, input_ids2, dtype
):
    input_ids1 = input_ids1.to(text_encoders[0].device)
    input_ids2 = input_ids2.to(text_encoders[1].device)

    with torch.no_grad():
        b_hidden_state1, b_hidden_state2, b_pool2 = get_hidden_states_sdxl(
            max_token_length,
            input_ids1,
            input_ids2,
            tokenizers[0],
            tokenizers[1],
            text_encoders[0],
            text_encoders[1],
            dtype,
        )

        # ここでcpuに移動しておかないと、上書きされてしまう
        b_hidden_state1 = b_hidden_state1.detach().to("cpu")  # b,n*75+2,768
        b_hidden_state2 = b_hidden_state2.detach().to("cpu")  # b,n*75+2,1280
        b_pool2 = b_pool2.detach().to("cpu")  # b,1280

    for info, hidden_state1, hidden_state2, pool2 in zip(image_infos, b_hidden_state1, b_hidden_state2, b_pool2):
        if cache_to_disk:
            save_text_encoder_outputs_to_disk(info.text_encoder_outputs_npz, hidden_state1, hidden_state2, pool2)
        else:
            info.text_encoder_outputs1 = hidden_state1
            info.text_encoder_outputs2 = hidden_state2
            info.text_encoder_pool2 = pool2


def save_text_encoder_outputs_to_disk(npz_path, hidden_state1, hidden_state2, pool2):
    np.savez(
        npz_path,
        hidden_state1=hidden_state1.cpu().float().numpy(),
        hidden_state2=hidden_state2.cpu().float().numpy(),
        pool2=pool2.cpu().float().numpy(),
    )


def load_text_encoder_outputs_from_disk(npz_path):
    with np.load(npz_path) as f:
        hidden_state1 = torch.from_numpy(f["hidden_state1"])
        hidden_state2 = torch.from_numpy(f["hidden_state2"]) if "hidden_state2" in f else None
        pool2 = torch.from_numpy(f["pool2"]) if "pool2" in f else None
    return hidden_state1, hidden_state2, pool2


# endregion

# region モジュール入れ替え部
"""
高速化のためのモジュール入れ替え
"""

# FlashAttentionを使うCrossAttention
# based on https://github.com/lucidrains/memory-efficient-attention-pytorch/blob/main/memory_efficient_attention_pytorch/flash_attention.py
# LICENSE MIT https://github.com/lucidrains/memory-efficient-attention-pytorch/blob/main/LICENSE

# constants

EPSILON = 1e-6

# helper functions


def exists(val):
    return val is not None


def default(val, d):
    return val if exists(val) else d


def model_hash(filename):
    """Old model hash used by stable-diffusion-webui"""
    try:
        with open(filename, "rb") as file:
            m = hashlib.sha256()

            file.seek(0x100000)
            m.update(file.read(0x10000))
            return m.hexdigest()[0:8]
    except FileNotFoundError:
        return "NOFILE"
    except IsADirectoryError:  # Linux?
        return "IsADirectory"
    except PermissionError:  # Windows
        return "IsADirectory"


def calculate_sha256(filename):
    """New model hash used by stable-diffusion-webui"""
    try:
        hash_sha256 = hashlib.sha256()
        blksize = 1024 * 1024

        with open(filename, "rb") as f:
            for chunk in iter(lambda: f.read(blksize), b""):
                hash_sha256.update(chunk)

        return hash_sha256.hexdigest()
    except FileNotFoundError:
        return "NOFILE"
    except IsADirectoryError:  # Linux?
        return "IsADirectory"
    except PermissionError:  # Windows
        return "IsADirectory"


def precalculate_safetensors_hashes(tensors, metadata):
    """Precalculate the model hashes needed by sd-webui-additional-networks to
    save time on indexing the model later."""

    # Because writing user metadata to the file can change the result of
    # sd_models.model_hash(), only retain the training metadata for purposes of
    # calculating the hash, as they are meant to be immutable
    metadata = {k: v for k, v in metadata.items() if k.startswith("ss_")}

    bytes = safetensors.torch.save(tensors, metadata)
    b = BytesIO(bytes)

    model_hash = addnet_hash_safetensors(b)
    legacy_hash = addnet_hash_legacy(b)
    return model_hash, legacy_hash


def addnet_hash_legacy(b):
    """Old model hash used by sd-webui-additional-networks for .safetensors format files"""
    m = hashlib.sha256()

    b.seek(0x100000)
    m.update(b.read(0x10000))
    return m.hexdigest()[0:8]


def addnet_hash_safetensors(b):
    """New model hash used by sd-webui-additional-networks for .safetensors format files"""
    hash_sha256 = hashlib.sha256()
    blksize = 1024 * 1024

    b.seek(0)
    header = b.read(8)
    n = int.from_bytes(header, "little")

    offset = n + 8
    b.seek(offset)
    for chunk in iter(lambda: b.read(blksize), b""):
        hash_sha256.update(chunk)

    return hash_sha256.hexdigest()


def get_git_revision_hash() -> str:
    try:
        return subprocess.check_output(["git", "rev-parse", "HEAD"], cwd=os.path.dirname(__file__)).decode("ascii").strip()
    except:
        return "(unknown)"


# def replace_unet_modules(unet: diffusers.models.unet_2d_condition.UNet2DConditionModel, mem_eff_attn, xformers):
#     replace_attentions_for_hypernetwork()
#     # unet is not used currently, but it is here for future use
#     unet.enable_xformers_memory_efficient_attention()
#     return
#     if mem_eff_attn:
#         unet.set_attn_processor(FlashAttnProcessor())
#     elif xformers:
#         unet.enable_xformers_memory_efficient_attention()


# def replace_unet_cross_attn_to_xformers():
#     logger.info("CrossAttention.forward has been replaced to enable xformers.")
#     try:
#         import xformers.ops
#     except ImportError:
#         raise ImportError("No xformers / xformersがインストールされていないようです")

#     def forward_xformers(self, x, context=None, mask=None):
#         h = self.heads
#         q_in = self.to_q(x)

#         context = default(context, x)
#         context = context.to(x.dtype)

#         if hasattr(self, "hypernetwork") and self.hypernetwork is not None:
#             context_k, context_v = self.hypernetwork.forward(x, context)
#             context_k = context_k.to(x.dtype)
#             context_v = context_v.to(x.dtype)
#         else:
#             context_k = context
#             context_v = context

#         k_in = self.to_k(context_k)
#         v_in = self.to_v(context_v)

#         q, k, v = map(lambda t: rearrange(t, "b n (h d) -> b n h d", h=h), (q_in, k_in, v_in))
#         del q_in, k_in, v_in

#         q = q.contiguous()
#         k = k.contiguous()
#         v = v.contiguous()
#         out = xformers.ops.memory_efficient_attention(q, k, v, attn_bias=None)  # 最適なのを選んでくれる

#         out = rearrange(out, "b n h d -> b n (h d)", h=h)

#         # diffusers 0.7.0~
#         out = self.to_out[0](out)
#         out = self.to_out[1](out)
#         return out


#     diffusers.models.attention.CrossAttention.forward = forward_xformers
def replace_unet_modules(unet: UNet2DConditionModel, mem_eff_attn, xformers, sdpa):
    if mem_eff_attn:
        logger.info("Enable memory efficient attention for U-Net")
        unet.set_use_memory_efficient_attention(False, True)
    elif xformers:
        logger.info("Enable xformers for U-Net")
        try:
            import xformers.ops
        except ImportError:
            raise ImportError("No xformers / xformersがインストールされていないようです")

        unet.set_use_memory_efficient_attention(True, False)
    elif sdpa:
        logger.info("Enable SDPA for U-Net")
        unet.set_use_sdpa(True)


"""
def replace_vae_modules(vae: diffusers.models.AutoencoderKL, mem_eff_attn, xformers):
    # vae is not used currently, but it is here for future use
    if mem_eff_attn:
        replace_vae_attn_to_memory_efficient()
    elif xformers:
        # とりあえずDiffusersのxformersを使う。AttentionがあるのはMidBlockのみ
        logger.info("Use Diffusers xformers for VAE")
        vae.encoder.mid_block.attentions[0].set_use_memory_efficient_attention_xformers(True)
        vae.decoder.mid_block.attentions[0].set_use_memory_efficient_attention_xformers(True)


def replace_vae_attn_to_memory_efficient():
    logger.info("AttentionBlock.forward has been replaced to FlashAttention (not xformers)")
    flash_func = FlashAttentionFunction

    def forward_flash_attn(self, hidden_states):
        logger.info("forward_flash_attn")
        q_bucket_size = 512
        k_bucket_size = 1024

        residual = hidden_states
        batch, channel, height, width = hidden_states.shape

        # norm
        hidden_states = self.group_norm(hidden_states)

        hidden_states = hidden_states.view(batch, channel, height * width).transpose(1, 2)

        # proj to q, k, v
        query_proj = self.query(hidden_states)
        key_proj = self.key(hidden_states)
        value_proj = self.value(hidden_states)

        query_proj, key_proj, value_proj = map(
            lambda t: rearrange(t, "b n (h d) -> b h n d", h=self.num_heads), (query_proj, key_proj, value_proj)
        )

        out = flash_func.apply(query_proj, key_proj, value_proj, None, False, q_bucket_size, k_bucket_size)

        out = rearrange(out, "b h n d -> b n (h d)")

        # compute next hidden_states
        hidden_states = self.proj_attn(hidden_states)
        hidden_states = hidden_states.transpose(-1, -2).reshape(batch, channel, height, width)

        # res connect and rescale
        hidden_states = (hidden_states + residual) / self.rescale_output_factor
        return hidden_states

    diffusers.models.attention.AttentionBlock.forward = forward_flash_attn
"""


# endregion


# region arguments


def load_metadata_from_safetensors(safetensors_file: str) -> dict:
    """r
    This method locks the file. see https://github.com/huggingface/safetensors/issues/164
    If the file isn't .safetensors or doesn't have metadata, return empty dict.
    """
    if os.path.splitext(safetensors_file)[1] != ".safetensors":
        return {}

    with safetensors.safe_open(safetensors_file, framework="pt", device="cpu") as f:
        metadata = f.metadata()
    if metadata is None:
        metadata = {}
    return metadata


# this metadata is referred from train_network and various scripts, so we wrote here
SS_METADATA_KEY_V2 = "ss_v2"
SS_METADATA_KEY_BASE_MODEL_VERSION = "ss_base_model_version"
SS_METADATA_KEY_NETWORK_MODULE = "ss_network_module"
SS_METADATA_KEY_NETWORK_DIM = "ss_network_dim"
SS_METADATA_KEY_NETWORK_ALPHA = "ss_network_alpha"
SS_METADATA_KEY_NETWORK_ARGS = "ss_network_args"

SS_METADATA_MINIMUM_KEYS = [
    SS_METADATA_KEY_V2,
    SS_METADATA_KEY_BASE_MODEL_VERSION,
    SS_METADATA_KEY_NETWORK_MODULE,
    SS_METADATA_KEY_NETWORK_DIM,
    SS_METADATA_KEY_NETWORK_ALPHA,
    SS_METADATA_KEY_NETWORK_ARGS,
]


def build_minimum_network_metadata(
    v2: Optional[bool],
    base_model: Optional[str],
    network_module: str,
    network_dim: str,
    network_alpha: str,
    network_args: Optional[dict],
):
    # old LoRA doesn't have base_model
    metadata = {
        SS_METADATA_KEY_NETWORK_MODULE: network_module,
        SS_METADATA_KEY_NETWORK_DIM: network_dim,
        SS_METADATA_KEY_NETWORK_ALPHA: network_alpha,
    }
    if v2 is not None:
        metadata[SS_METADATA_KEY_V2] = v2
    if base_model is not None:
        metadata[SS_METADATA_KEY_BASE_MODEL_VERSION] = base_model
    if network_args is not None:
        metadata[SS_METADATA_KEY_NETWORK_ARGS] = json.dumps(network_args)
    return metadata


def get_sai_model_spec(
    state_dict: dict,
    args: argparse.Namespace,
    sdxl: bool,
    lora: bool,
    textual_inversion: bool,
    is_stable_diffusion_ckpt: Optional[bool] = None,  # None for TI and LoRA
):
    timestamp = time.time()

    v2 = args.v2
    v_parameterization = args.v_parameterization
    reso = args.resolution

    title = args.metadata_title if args.metadata_title is not None else args.output_name

    if args.min_timestep is not None or args.max_timestep is not None:
        min_time_step = args.min_timestep if args.min_timestep is not None else 0
        max_time_step = args.max_timestep if args.max_timestep is not None else 1000
        timesteps = (min_time_step, max_time_step)
    else:
        timesteps = None

    metadata = sai_model_spec.build_metadata(
        state_dict,
        v2,
        v_parameterization,
        sdxl,
        lora,
        textual_inversion,
        timestamp,
        title=title,
        reso=reso,
        is_stable_diffusion_ckpt=is_stable_diffusion_ckpt,
        author=args.metadata_author,
        description=args.metadata_description,
        license=args.metadata_license,
        tags=args.metadata_tags,
        timesteps=timesteps,
        clip_skip=args.clip_skip,  # None or int
    )
    return metadata


def add_sd_models_arguments(parser: argparse.ArgumentParser):
    # for pretrained models
    parser.add_argument(
        "--v2", action="store_true", help="load Stable Diffusion v2.0 model / Stable Diffusion 2.0のモデルを読み込む"
    )
    parser.add_argument(
        "--v_parameterization", action="store_true", help="enable v-parameterization training / v-parameterization学習を有効にする"
    )
    parser.add_argument(
        "--pretrained_model_name_or_path",
        type=str,
        default=None,
        help="pretrained model to train, directory to Diffusers model or StableDiffusion checkpoint / 学習元モデル、Diffusers形式モデルのディレクトリまたはStableDiffusionのckptファイル",
    )
    parser.add_argument(
        "--tokenizer_cache_dir",
        type=str,
        default=None,
        help="directory for caching Tokenizer (for offline training) / Tokenizerをキャッシュするディレクトリ（ネット接続なしでの学習のため）",
    )


def add_optimizer_arguments(parser: argparse.ArgumentParser):
    parser.add_argument(
        "--optimizer_type",
        type=str,
        default="",
        help="Optimizer to use / オプティマイザの種類: AdamW (default), AdamW8bit, PagedAdamW, PagedAdamW8bit, PagedAdamW32bit, Lion8bit, PagedLion8bit, Lion, SGDNesterov, SGDNesterov8bit, DAdaptation(DAdaptAdamPreprint), DAdaptAdaGrad, DAdaptAdam, DAdaptAdan, DAdaptAdanIP, DAdaptLion, DAdaptSGD, AdaFactor",
    )

    # backward compatibility
    parser.add_argument(
        "--use_8bit_adam",
        action="store_true",
        help="use 8bit AdamW optimizer (requires bitsandbytes) / 8bit Adamオプティマイザを使う（bitsandbytesのインストールが必要）",
    )
    parser.add_argument(
        "--use_lion_optimizer",
        action="store_true",
        help="use Lion optimizer (requires lion-pytorch) / Lionオプティマイザを使う（ lion-pytorch のインストールが必要）",
    )

    parser.add_argument("--learning_rate", type=float, default=2.0e-6, help="learning rate / 学習率")
    parser.add_argument(
        "--max_grad_norm",
        default=1.0,
        type=float,
        help="Max gradient norm, 0 for no clipping / 勾配正規化の最大norm、0でclippingを行わない",
    )

    parser.add_argument(
        "--optimizer_args",
        type=str,
        default=None,
        nargs="*",
        help='additional arguments for optimizer (like "weight_decay=0.01 betas=0.9,0.999 ...") / オプティマイザの追加引数（例： "weight_decay=0.01 betas=0.9,0.999 ..."）',
    )

    parser.add_argument("--lr_scheduler_type", type=str, default="", help="custom scheduler module / 使用するスケジューラ")
    parser.add_argument(
        "--lr_scheduler_args",
        type=str,
        default=None,
        nargs="*",
        help='additional arguments for scheduler (like "T_max=100") / スケジューラの追加引数（例： "T_max100"）',
    )

    parser.add_argument(
        "--lr_scheduler",
        type=str,
        default="constant",
        help="scheduler to use for learning rate / 学習率のスケジューラ: linear, cosine, cosine_with_restarts, polynomial, constant (default), constant_with_warmup, adafactor, rex",
    )
    parser.add_argument(
        "--lr_warmup_steps",
        type=float,
        default=0,
        help="Number of steps for the warmup in the lr scheduler (default is 0) / 学習率のスケジューラをウォームアップするステップ数（デフォルト0）",
    )
    parser.add_argument(
        "--lr_scheduler_num_cycles",
        type=int,
        default=1,
        help="Number of restarts for cosine scheduler with restarts / cosine with restartsスケジューラでのリスタート回数",
    )
    parser.add_argument(
        "--lr_scheduler_power",
        type=float,
        default=1,
        help="Polynomial power for polynomial scheduler / polynomialスケジューラでのpolynomial power",
    )
    parser.add_argument(
        "--mechanize",
        action="store_true",
        help="Control learning rate automatically with Mechanic. Recommended to set learning rates to 1.0",
    )


def add_training_arguments(parser: argparse.ArgumentParser, support_dreambooth: bool):
    parser.add_argument(
        "--output_dir", type=str, default=None, help="directory to output trained model / 学習後のモデル出力先ディレクトリ"
    )
    parser.add_argument(
        "--output_name", type=str, default=None, help="base name of trained model file / 学習後のモデルの拡張子を除くファイル名"
    )
    parser.add_argument(
        "--huggingface_repo_id",
        type=str,
        default=None,
        help="huggingface repo name to upload / huggingfaceにアップロードするリポジトリ名",
    )
    parser.add_argument(
        "--huggingface_repo_type",
        type=str,
        default=None,
        help="huggingface repo type to upload / huggingfaceにアップロードするリポジトリの種類",
    )
    parser.add_argument(
        "--huggingface_path_in_repo",
        type=str,
        default=None,
        help="huggingface model path to upload files / huggingfaceにアップロードするファイルのパス",
    )
    parser.add_argument("--huggingface_token", type=str, default=None, help="huggingface token / huggingfaceのトークン")
    parser.add_argument(
        "--huggingface_repo_visibility",
        type=str,
        default=None,
        help="huggingface repository visibility ('public' for public, 'private' or None for private) / huggingfaceにアップロードするリポジトリの公開設定（'public'で公開、'private'またはNoneで非公開）",
    )
    parser.add_argument(
        "--save_state_to_huggingface", action="store_true", help="save state to huggingface / huggingfaceにstateを保存する"
    )
    parser.add_argument(
        "--resume_from_huggingface",
        action="store_true",
        help="resume from huggingface (ex: --resume {repo_id}/{path_in_repo}:{revision}:{repo_type}) / huggingfaceから学習を再開する(例: --resume {repo_id}/{path_in_repo}:{revision}:{repo_type})",
    )
    parser.add_argument(
        "--async_upload",
        action="store_true",
        help="upload to huggingface asynchronously / huggingfaceに非同期でアップロードする",
    )
    parser.add_argument(
        "--save_precision",
        type=str,
        default=None,
        choices=[None, "float", "fp16", "bf16"],
        help="precision in saving / 保存時に精度を変更して保存する",
    )
    parser.add_argument(
        "--save_every_n_epochs",
        type=int,
        default=None,
        help="save checkpoint every N epochs / 学習中のモデルを指定エポックごとに保存する",
    )
    parser.add_argument(
        "--save_every_n_steps",
        type=int,
        default=None,
        help="save checkpoint every N steps / 学習中のモデルを指定ステップごとに保存する",
    )
    parser.add_argument(
        "--save_n_epoch_ratio",
        type=int,
        default=None,
        help="save checkpoint N epoch ratio (for example 5 means save at least 5 files total) / 学習中のモデルを指定のエポック割合で保存する（たとえば5を指定すると最低5個のファイルが保存される）",
    )
    parser.add_argument(
        "--save_last_n_epochs",
        type=int,
        default=None,
        help="save last N checkpoints when saving every N epochs (remove older checkpoints) / 指定エポックごとにモデルを保存するとき最大Nエポック保存する（古いチェックポイントは削除する）",
    )
    parser.add_argument(
        "--save_last_n_epochs_state",
        type=int,
        default=None,
        help="save last N checkpoints of state (overrides the value of --save_last_n_epochs)/ 最大Nエポックstateを保存する（--save_last_n_epochsの指定を上書きする）",
    )
    parser.add_argument(
        "--save_last_n_steps",
        type=int,
        default=None,
        help="save checkpoints until N steps elapsed (remove older checkpoints if N steps elapsed) / 指定ステップごとにモデルを保存するとき、このステップ数経過するまで保存する（このステップ数経過したら削除する）",
    )
    parser.add_argument(
        "--save_last_n_steps_state",
        type=int,
        default=None,
        help="save states until N steps elapsed (remove older states if N steps elapsed, overrides --save_last_n_steps) / 指定ステップごとにstateを保存するとき、このステップ数経過するまで保存する（このステップ数経過したら削除する。--save_last_n_stepsを上書きする）",
    )
    parser.add_argument(
        "--save_state",
        action="store_true",
        help="save training state additionally (including optimizer states etc.) when saving model / optimizerなど学習状態も含めたstateをモデル保存時に追加で保存する",
    )
    parser.add_argument(
        "--save_state_on_train_end",
        action="store_true",
        help="save training state (including optimizer states etc.) on train end / optimizerなど学習状態も含めたstateを学習完了時に保存する",
    )
    parser.add_argument("--resume", type=str, default=None, help="saved state to resume training / 学習再開するモデルのstate")

    parser.add_argument("--train_batch_size", type=int, default=1, help="batch size for training / 学習時のバッチサイズ")
    parser.add_argument(
        "--max_token_length",
        type=int,
        default=None,
        # choices=[None, 150, 225],
        help="max token length of text encoder (default for 75, 150 or 225) / text encoderのトークンの最大長（未指定で75、150または225が指定可）",
    )
    parser.add_argument(
        "--mem_eff_attn",
        action="store_true",
        help="use memory efficient attention for CrossAttention / CrossAttentionに省メモリ版attentionを使う",
    )
    parser.add_argument(
        "--torch_compile", action="store_true", help="use torch.compile (requires PyTorch 2.0) / torch.compile を使う"
    )
    parser.add_argument(
        "--dynamo_backend",
        type=str,
        default="inductor",
        # available backends:
        # https://github.com/huggingface/accelerate/blob/d1abd59114ada8ba673e1214218cb2878c13b82d/src/accelerate/utils/dataclasses.py#L376-L388C5
        # https://pytorch.org/docs/stable/torch.compiler.html
        choices=["eager", "aot_eager", "inductor", "aot_ts_nvfuser", "nvprims_nvfuser", "cudagraphs", "ofi", "fx2trt", "onnxrt"],
        help="dynamo backend type (default is inductor) / dynamoのbackendの種類（デフォルトは inductor）",
    )
    parser.add_argument("--xformers", action="store_true", help="use xformers for CrossAttention / CrossAttentionにxformersを使う")
    parser.add_argument(
        "--sdpa",
        action="store_true",
        help="use sdpa for CrossAttention (requires PyTorch 2.0) / CrossAttentionにsdpaを使う（PyTorch 2.0が必要）",
    )
    parser.add_argument(
        "--vae",
        type=str,
        default=None,
        help="path to checkpoint of vae to replace / VAEを入れ替える場合、VAEのcheckpointファイルまたはディレクトリ",
    )

    parser.add_argument("--max_train_steps", type=int, default=1600, help="training steps / 学習ステップ数")
    parser.add_argument(
        "--max_train_epochs",
        type=int,
        default=None,
        help="training epochs (overrides max_train_steps) / 学習エポック数（max_train_stepsを上書きします）",
    )
    parser.add_argument(
        "--max_data_loader_n_workers",
        type=int,
        default=8,
        help="max num workers for DataLoader (lower is less main RAM usage, faster epoch start and slower data loading) / DataLoaderの最大プロセス数（小さい値ではメインメモリの使用量が減りエポック間の待ち時間が減りますが、データ読み込みは遅くなります）",
    )
    parser.add_argument(
        "--persistent_data_loader_workers",
        action="store_true",
        help="persistent DataLoader workers (useful for reduce time gap between epoch, but may use more memory) / DataLoader のワーカーを持続させる (エポック間の時間差を少なくするのに有効だが、より多くのメモリを消費する可能性がある)",
    )
    parser.add_argument("--seed", type=int, default=None, help="random seed for training / 学習時の乱数のseed")
    parser.add_argument(
        "--gradient_checkpointing", action="store_true", help="enable gradient checkpointing / grandient checkpointingを有効にする"
    )
    parser.add_argument(
        "--gradient_accumulation_steps",
        type=int,
        default=1,
        help="Number of updates steps to accumulate before performing a backward/update pass / 学習時に逆伝播をする前に勾配を合計するステップ数",
    )
    parser.add_argument(
        "--mixed_precision",
        type=str,
        default="no",
        choices=["no", "fp16", "bf16"],
        help="use mixed precision / 混合精度を使う場合、その精度",
    )
    parser.add_argument("--full_fp16", action="store_true", help="fp16 training including gradients / 勾配も含めてfp16で学習する")
    parser.add_argument(
        "--full_bf16", action="store_true", help="bf16 training including gradients / 勾配も含めてbf16で学習する"
    )  # TODO move to SDXL training, because it is not supported by SD1/2
    parser.add_argument("--fp8_base", action="store_true", help="use fp8 for base model / base modelにfp8を使う")

    parser.add_argument(
        "--ddp_timeout",
        type=int,
        default=None,
        help="DDP timeout (min, None for default of accelerate) / DDPのタイムアウト（分、Noneでaccelerateのデフォルト）",
    )
    parser.add_argument(
        "--ddp_gradient_as_bucket_view",
        action="store_true",
        help="enable gradient_as_bucket_view for DDP / DDPでgradient_as_bucket_viewを有効にする",
    )
    parser.add_argument(
        "--ddp_static_graph",
        action="store_true",
        help="enable static_graph for DDP / DDPでstatic_graphを有効にする",
    )
    parser.add_argument(
        "--clip_skip",
        type=int,
        default=None,
        help="use output of nth layer from back of text encoder (n>=1) / text encoderの後ろからn番目の層の出力を用いる（nは1以上）",
    )
    parser.add_argument(
        "--logging_dir",
        type=str,
        default=None,
        help="enable logging and output TensorBoard log to this directory / ログ出力を有効にしてこのディレクトリにTensorBoard用のログを出力する",
    )
    parser.add_argument(
        "--log_with",
        type=str,
        default=None,
        choices=["tensorboard", "wandb", "all"],
        help="what logging tool(s) to use (if 'all', TensorBoard and WandB are both used) / ログ出力に使用するツール (allを指定するとTensorBoardとWandBの両方が使用される)",
    )
    parser.add_argument(
        "--log_prefix", type=str, default=None, help="add prefix for each log directory / ログディレクトリ名の先頭に追加する文字列"
    )
    parser.add_argument(
        "--log_tracker_name",
        type=str,
        default=None,
        help="name of tracker to use for logging, default is script-specific default name / ログ出力に使用するtrackerの名前、省略時はスクリプトごとのデフォルト名",
    )
    parser.add_argument(
        "--wandb_run_name",
        type=str,
        default=None,
        help="The name of the specific wandb session / wandb ログに表示される特定の実行の名前",
    )
    parser.add_argument(
        "--log_tracker_config",
        type=str,
        default=None,
        help="path to tracker config file to use for logging / ログ出力に使用するtrackerの設定ファイルのパス",
    )
    parser.add_argument(
        "--wandb_api_key",
        type=str,
        default=None,
        help="specify WandB API key to log in before starting training (optional). / WandB APIキーを指定して学習開始前にログインする（オプション）",
    )

    parser.add_argument(
        "--noise_offset",
        type=float,
        default=None,
        help="enable noise offset with this value (if enabled, around 0.1 is recommended) / Noise offsetを有効にしてこの値を設定する（有効にする場合は0.1程度を推奨）",
    )
    parser.add_argument(
        "--noise_offset_random_strength",
        action="store_true",
        help="use random strength between 0~noise_offset for noise offset. / noise offsetにおいて、0からnoise_offsetの間でランダムな強度を使用します。",
    )
    parser.add_argument(
        "--multires_noise_iterations",
        type=int,
        default=None,
        help="enable multires noise with this number of iterations (if enabled, around 6-10 is recommended) / Multires noiseを有効にしてこのイテレーション数を設定する（有効にする場合は6-10程度を推奨）",
    )
    parser.add_argument(
        "--ip_noise_gamma",
        type=float,
        default=None,
        help="enable input perturbation noise. used for regularization. recommended value: around 0.1 (from arxiv.org/abs/2301.11706) "
        + "/  input perturbation noiseを有効にする。正則化に使用される。推奨値: 0.1程度 (arxiv.org/abs/2301.11706 より)",
    )
    parser.add_argument(
        "--ip_noise_gamma_random_strength",
        action="store_true",
        help="Use random strength between 0~ip_noise_gamma for input perturbation noise."
        + "/ input perturbation noiseにおいて、0からip_noise_gammaの間でランダムな強度を使用します。",
    )
    # parser.add_argument(
    #     "--perlin_noise",
    #     type=int,
    #     default=None,
    #     help="enable perlin noise and set the octaves / perlin noiseを有効にしてoctavesをこの値に設定する",
    # )
    parser.add_argument(
        "--multires_noise_discount",
        type=float,
        default=0.3,
        help="set discount value for multires noise (has no effect without --multires_noise_iterations) / Multires noiseのdiscount値を設定する（--multires_noise_iterations指定時のみ有効）",
    )
    parser.add_argument(
        "--adaptive_noise_scale",
        type=float,
        default=None,
        help="add `latent mean absolute value * this value` to noise_offset (disabled if None, default) / latentの平均値の絶対値 * この値をnoise_offsetに加算する（Noneの場合は無効、デフォルト）",
    )
    parser.add_argument(
        "--zero_terminal_snr",
        action="store_true",
        help="fix noise scheduler betas to enforce zero terminal SNR / noise schedulerのbetasを修正して、zero terminal SNRを強制する",
    )
    parser.add_argument(
        "--min_timestep",
        type=int,
        default=None,
        help="set minimum time step for U-Net training (0~999, default is 0) / U-Net学習時のtime stepの最小値を設定する（0~999で指定、省略時はデフォルト値(0)） ",
    )
    parser.add_argument(
        "--max_timestep",
        type=int,
        default=None,
        help="set maximum time step for U-Net training (1~1000, default is 1000) / U-Net学習時のtime stepの最大値を設定する（1~1000で指定、省略時はデフォルト値(1000)）",
    )
    parser.add_argument(
        "--timestep_bias_strategy",
        type=str,
        default="none",
        choices=["earlier", "later", "range", "none"],
        help=(
            "The timestep bias strategy, which may help direct the model toward learning low or high frequency details."
            " Choices: ['earlier', 'later', 'range', 'none']."
            " The default is 'none', which means no bias is applied, and training proceeds normally."
            " The value of 'later' will increase the frequency of the model's final training timesteps."
        ),
    )
    parser.add_argument(
        "--timestep_bias_multiplier",
        type=float,
        default=1.0,
        help=(
            "The multiplier for the bias. Defaults to 1.0, which means no bias is applied."
            " A value of 2.0 will double the weight of the bias, and a value of 0.5 will halve it."
        ),
    )
    parser.add_argument(
        "--timestep_bias_begin",
        type=int,
        default=0,
        help=(
            "When using `--timestep_bias_strategy=range`, the beginning (inclusive) timestep to bias."
            " Defaults to zero, which equates to having no specific bias."
        ),
    )
    parser.add_argument(
        "--timestep_bias_end",
        type=int,
        default=1000,
        help=(
            "When using `--timestep_bias_strategy=range`, the final timestep (exclusive) to bias."
            " Defaults to 1000, which is the number of timesteps that Stable Diffusion is trained on."
        ),
    )
    parser.add_argument(
        "--timestep_bias_portion",
        type=float,
        default=0.25,
        help=(
            "The portion of timesteps to bias. Defaults to 0.25, which 25% of timesteps will be biased."
            " A value of 0.5 will bias one half of the timesteps. The value provided for `--timestep_bias_strategy` determines"
            " whether the biased portions are in the earlier or later timesteps."
        ),
    )
    parser.add_argument(
        "--todo_factor",
        type=float,
        nargs="+",
        help="token downsampling (ToDo) factor > 1 (recommend around 2-4). Specify multiple to set factor for each depth",
    )
    parser.add_argument(
        "--todo_max_depth",
        type=int,
        choices=[1, 2, 3, 4],
        help=(
            "apply ToDo to deeper layers (lower quality for slight speed increase). SDXL only accepts 2 and 3. Recommend 1 or 2. Default 1 (or 2 for SDXL)"
        ),
    )

    parser.add_argument(
        "--lowram",
        action="store_true",
        help="enable low RAM optimization. e.g. load models to VRAM instead of RAM (for machines which have bigger VRAM than RAM such as Colab and Kaggle) / メインメモリが少ない環境向け最適化を有効にする。たとえばVRAMにモデルを読み込む等（ColabやKaggleなどRAMに比べてVRAMが多い環境向け）",
    )
    parser.add_argument(
        "--highvram",
        action="store_true",
        help="disable low VRAM optimization. e.g. do not clear CUDA cache after each latent caching (for machines which have bigger VRAM) "
        + "/ VRAMが少ない環境向け最適化を無効にする。たとえば各latentのキャッシュ後のCUDAキャッシュクリアを行わない等（VRAMが多い環境向け）",
    )

    parser.add_argument(
        "--sample_every_n_steps",
        type=int,
        default=None,
        help="generate sample images every N steps / 学習中のモデルで指定ステップごとにサンプル出力する",
    )
    parser.add_argument(
        "--sample_at_first", action="store_true", help="generate sample images before training / 学習前にサンプル出力する"
    )
    parser.add_argument(
        "--sample_every_n_epochs",
        type=int,
        default=None,
        help="generate sample images every N epochs (overwrites n_steps) / 学習中のモデルで指定エポックごとにサンプル出力する（ステップ数指定を上書きします）",
    )
    parser.add_argument(
        "--sample_prompts",
        type=str,
        default=None,
        help="file for prompts to generate sample images / 学習中モデルのサンプル出力用プロンプトのファイル",
    )
    parser.add_argument(
        "--sample_sampler",
        type=str,
        default="ddim",
        choices=[
            "ddim",
            "pndm",
            "lms",
            "euler",
            "euler_a",
            "heun",
            "dpm_2",
            "dpm_2_a",
            "dpmsolver",
            "dpmsolver++",
            "dpmsingle",
            "k_lms",
            "k_euler",
            "k_euler_a",
            "k_dpm_2",
            "k_dpm_2_a",
        ],
        help=f"sampler (scheduler) type for sample images / サンプル出力時のサンプラー（スケジューラ）の種類",
    )

    parser.add_argument(
        "--config_file",
        type=str,
        default=None,
        help="using .toml instead of args to pass hyperparameter / ハイパーパラメータを引数ではなく.tomlファイルで渡す",
    )
    parser.add_argument(
        "--output_config", action="store_true", help="output command line args to given .toml file / 引数を.tomlファイルに出力する"
    )

    # SAI Model spec
    parser.add_argument(
        "--metadata_title",
        type=str,
        default=None,
        help="title for model metadata (default is output_name) / メタデータに書き込まれるモデルタイトル、省略時はoutput_name",
    )
    parser.add_argument(
        "--metadata_author",
        type=str,
        default=None,
        help="author name for model metadata / メタデータに書き込まれるモデル作者名",
    )
    parser.add_argument(
        "--metadata_description",
        type=str,
        default=None,
        help="description for model metadata / メタデータに書き込まれるモデル説明",
    )
    parser.add_argument(
        "--metadata_license",
        type=str,
        default=None,
        help="license for model metadata / メタデータに書き込まれるモデルライセンス",
    )
    parser.add_argument(
        "--metadata_tags",
        type=str,
        default=None,
        help="tags for model metadata, separated by comma / メタデータに書き込まれるモデルタグ、カンマ区切り",
    )

    if support_dreambooth:
        # DreamBooth training
        parser.add_argument(
            "--prior_loss_weight", type=float, default=1.0, help="loss weight for regularization images / 正則化画像のlossの重み"
        )


def add_masked_loss_arguments(parser: argparse.ArgumentParser):
    parser.add_argument(
        "--conditioning_data_dir",
        type=str,
        default=None,
        help="conditioning data directory / 条件付けデータのディレクトリ",
    )
    parser.add_argument(
        "--masked_loss",
        action="store_true",
        help="apply mask for calculating loss. conditioning_data_dir is required for dataset. / 損失計算時にマスクを適用する。datasetにはconditioning_data_dirが必要",
    )


def verify_training_args(args: argparse.Namespace):
    r"""
    Verify training arguments. Also reflect highvram option to global variable
    学習用引数を検証する。あわせて highvram オプションの指定をグローバル変数に反映する
    """
    if args.highvram:
        print("highvram is enabled / highvramが有効です")
        global HIGH_VRAM
        HIGH_VRAM = True

    if args.v_parameterization and not args.v2:
        logger.warning(
            "v_parameterization should be with v2 not v1 or sdxl / v1やsdxlでv_parameterizationを使用することは想定されていません"
        )
    if args.v2 and args.clip_skip is not None:
        logger.warning("v2 with clip_skip will be unexpected / v2でclip_skipを使用することは想定されていません")

    if args.cache_latents_to_disk and not args.cache_latents:
        args.cache_latents = True
        logger.warning(
            "cache_latents_to_disk is enabled, so cache_latents is also enabled / cache_latents_to_diskが有効なため、cache_latentsを有効にします"
        )

    # noise_offset, perlin_noise, multires_noise_iterations cannot be enabled at the same time
    # # Listを使って数えてもいいけど並べてしまえ
    # if args.noise_offset is not None and args.multires_noise_iterations is not None:
    #     raise ValueError(
    #         "noise_offset and multires_noise_iterations cannot be enabled at the same time / noise_offsetとmultires_noise_iterationsを同時に有効にできません"
    #     )
    # if args.noise_offset is not None and args.perlin_noise is not None:
    #     raise ValueError("noise_offset and perlin_noise cannot be enabled at the same time / noise_offsetとperlin_noiseは同時に有効にできません")
    # if args.perlin_noise is not None and args.multires_noise_iterations is not None:
    #     raise ValueError(
    #         "perlin_noise and multires_noise_iterations cannot be enabled at the same time / perlin_noiseとmultires_noise_iterationsを同時に有効にできません"
    #     )

    if args.adaptive_noise_scale is not None and args.noise_offset is None:
        raise ValueError("adaptive_noise_scale requires noise_offset / adaptive_noise_scaleを使用するにはnoise_offsetが必要です")

    if args.scale_v_pred_loss_like_noise_pred and not args.v_parameterization:
        raise ValueError(
            "scale_v_pred_loss_like_noise_pred can be enabled only with v_parameterization / scale_v_pred_loss_like_noise_predはv_parameterizationが有効なときのみ有効にできます"
        )

    if args.v_pred_like_loss and args.v_parameterization:
        raise ValueError(
            "v_pred_like_loss cannot be enabled with v_parameterization / v_pred_like_lossはv_parameterizationが有効なときには有効にできません"
        )

    if args.zero_terminal_snr and not args.v_parameterization:
        logger.warning(
            f"zero_terminal_snr is enabled, but v_parameterization is not enabled. training will be unexpected"
            + " / zero_terminal_snrが有効ですが、v_parameterizationが有効ではありません。学習結果は想定外になる可能性があります"
        )

    if args.sample_every_n_epochs is not None and args.sample_every_n_epochs <= 0:
        logger.warning(
            "sample_every_n_epochs is less than or equal to 0, so it will be disabled / sample_every_n_epochsに0以下の値が指定されたため無効になります"
        )
        args.sample_every_n_epochs = None

    if args.sample_every_n_steps is not None and args.sample_every_n_steps <= 0:
        logger.warning(
            "sample_every_n_steps is less than or equal to 0, so it will be disabled / sample_every_n_stepsに0以下の値が指定されたため無効になります"
        )
        args.sample_every_n_steps = None


def add_dataset_arguments(
    parser: argparse.ArgumentParser, support_dreambooth: bool, support_caption: bool, support_caption_dropout: bool
):
    # dataset common
    parser.add_argument(
        "--train_data_dir", type=str, default=None, help="directory for train images / 学習画像データのディレクトリ"
    )
    parser.add_argument(
        "--cache_info",
        action="store_true",
        help="cache meta information (caption and image size) for faster dataset loading. only available for DreamBooth"
        + " / メタ情報（キャプションとサイズ）をキャッシュしてデータセット読み込みを高速化する。DreamBooth方式のみ有効",
    )
    parser.add_argument(
        "--shuffle_caption", action="store_true", help="shuffle separated caption / 区切られたcaptionの各要素をshuffleする"
    )
    parser.add_argument("--caption_separator", type=str, default=",", help="separator for caption / captionの区切り文字")
    parser.add_argument(
        "--caption_extension", type=str, default=".caption", help="extension of caption files / 読み込むcaptionファイルの拡張子"
    )
    parser.add_argument(
        "--caption_extention",
        type=str,
        default=None,
        help="extension of caption files (backward compatibility) / 読み込むcaptionファイルの拡張子（スペルミスを残してあります）",
    )
    parser.add_argument(
        "--keep_tokens",
        type=int,
        default=0,
        help="keep heading N tokens when shuffling caption tokens (token means comma separated strings) / captionのシャッフル時に、先頭からこの個数のトークンをシャッフルしないで残す（トークンはカンマ区切りの各部分を意味する）",
    )
    parser.add_argument(
        "--keep_tokens_separator",
        type=str,
        default="",
        help="A custom separator to divide the caption into fixed and flexible parts. Tokens before this separator will not be shuffled. If not specified, '--keep_tokens' will be used to determine the fixed number of tokens."
        + " / captionを固定部分と可変部分に分けるためのカスタム区切り文字。この区切り文字より前のトークンはシャッフルされない。指定しない場合、'--keep_tokens'が固定部分のトークン数として使用される。",
    )
    parser.add_argument(
        "--secondary_separator",
        type=str,
        default=None,
        help="a secondary separator for caption. This separator is replaced to caption_separator after dropping/shuffling caption"
        + " / captionのセカンダリ区切り文字。この区切り文字はcaptionのドロップやシャッフル後にcaption_separatorに置き換えられる",
    )
    parser.add_argument(
        "--enable_wildcard",
        action="store_true",
        help="enable wildcard for caption (e.g. '{image|picture|rendition}') / captionのワイルドカードを有効にする（例：'{image|picture|rendition}'）",
    )
    parser.add_argument(
        "--caption_prefix",
        type=str,
        default=None,
        help="prefix for caption text / captionのテキストの先頭に付ける文字列",
    )
    parser.add_argument(
        "--caption_suffix",
        type=str,
        default=None,
        help="suffix for caption text / captionのテキストの末尾に付ける文字列",
    )
    parser.add_argument(
        "--color_aug", action="store_true", help="enable weak color augmentation / 学習時に色合いのaugmentationを有効にする"
    )
    parser.add_argument(
        "--flip_aug", action="store_true", help="enable horizontal flip augmentation / 学習時に左右反転のaugmentationを有効にする"
    )
    parser.add_argument(
        "--face_crop_aug_range",
        type=str,
        default=None,
        help="enable face-centered crop augmentation and its range (e.g. 2.0,4.0) / 学習時に顔を中心とした切り出しaugmentationを有効にするときは倍率を指定する（例：2.0,4.0）",
    )
    parser.add_argument(
        "--random_crop",
        action="store_true",
        help="enable random crop (for style training in face-centered crop augmentation) / ランダムな切り出しを有効にする（顔を中心としたaugmentationを行うときに画風の学習用に指定する）",
    )
    parser.add_argument(
        "--debug_dataset",
        action="store_true",
        help="show images for debugging (do not train) / デバッグ用に学習データを画面表示する（学習は行わない）",
    )
    parser.add_argument(
        "--resolution",
        type=str,
        default=None,
        help="resolution in training ('size' or 'width,height') / 学習時の画像解像度（'サイズ'指定、または'幅,高さ'指定）",
    )
    parser.add_argument(
        "--cache_latents",
        action="store_true",
        help="cache latents to main memory to reduce VRAM usage (augmentations must be disabled) / VRAM削減のためにlatentをメインメモリにcacheする（augmentationは使用不可） ",
    )
    parser.add_argument(
        "--vae_batch_size", type=int, default=1, help="batch size for caching latents / latentのcache時のバッチサイズ"
    )
    parser.add_argument(
        "--cache_latents_to_disk",
        action="store_true",
        help="cache latents to disk to reduce VRAM usage (augmentations must be disabled) / VRAM削減のためにlatentをディスクにcacheする（augmentationは使用不可）",
    )
    parser.add_argument(
        "--enable_bucket",
        action="store_true",
        help="enable buckets for multi aspect ratio training / 複数解像度学習のためのbucketを有効にする",
    )
    parser.add_argument("--min_bucket_reso", type=int, default=256, help="minimum resolution for buckets / bucketの最小解像度")
    parser.add_argument("--max_bucket_reso", type=int, default=1024, help="maximum resolution for buckets / bucketの最大解像度")
    parser.add_argument(
        "--bucket_reso_steps",
        type=int,
        default=64,
        help="steps of resolution for buckets, divisible by 8 is recommended / bucketの解像度の単位、8で割り切れる値を推奨します",
    )
    parser.add_argument(
        "--bucket_no_upscale",
        action="store_true",
        help="make bucket for each image without upscaling / 画像を拡大せずbucketを作成します",
    )

    parser.add_argument(
        "--token_warmup_min",
        type=int,
        default=1,
        help="start learning at N tags (token means comma separated strinfloatgs) / タグ数をN個から増やしながら学習する",
    )
    parser.add_argument(
        "--token_warmup_step",
        type=float,
        default=0,
        help="tag length reaches maximum on N steps (or N*max_train_steps if N<1) / N（N<1ならN*max_train_steps）ステップでタグ長が最大になる。デフォルトは0（最初から最大）",
    )

    parser.add_argument(
        "--dataset_class",
        type=str,
        default=None,
        help="dataset class for arbitrary dataset (package.module.Class) / 任意のデータセットを用いるときのクラス名 (package.module.Class)",
    )

    if support_caption_dropout:
        # Textual Inversion はcaptionのdropoutをsupportしない
        # いわゆるtensorのDropoutと紛らわしいのでprefixにcaptionを付けておく　every_n_epochsは他と平仄を合わせてdefault Noneに
        parser.add_argument(
            "--caption_dropout_rate", type=float, default=0.0, help="Rate out dropout caption(0.0~1.0) / captionをdropoutする割合"
        )
        parser.add_argument(
            "--caption_dropout_every_n_epochs",
            type=int,
            default=0,
            help="Dropout all captions every N epochs / captionを指定エポックごとにdropoutする",
        )
        parser.add_argument(
            "--caption_tag_dropout_rate",
            type=float,
            default=0.0,
            help="Rate out dropout comma separated tokens(0.0~1.0) / カンマ区切りのタグをdropoutする割合",
        )

    if support_dreambooth:
        # DreamBooth dataset
        parser.add_argument(
            "--reg_data_dir", type=str, default=None, help="directory for regularization images / 正則化画像データのディレクトリ"
        )

    if support_caption:
        # caption dataset
        parser.add_argument(
            "--in_json", type=str, default=None, help="json metadata for dataset / データセットのmetadataのjsonファイル"
        )
        parser.add_argument(
            "--dataset_repeats",
            type=int,
            default=1,
            help="repeat dataset when training with captions / キャプションでの学習時にデータセットを繰り返す回数",
        )


def add_sd_saving_arguments(parser: argparse.ArgumentParser):
    parser.add_argument(
        "--save_model_as",
        type=str,
        default=None,
        choices=[None, "ckpt", "safetensors", "diffusers", "diffusers_safetensors"],
        help="format to save the model (default is same to original) / モデル保存時の形式（未指定時は元モデルと同じ）",
    )
    parser.add_argument(
        "--use_safetensors",
        action="store_true",
        help="use safetensors format to save (if save_model_as is not specified) / checkpoint、モデルをsafetensors形式で保存する（save_model_as未指定時）",
    )


def read_config_from_file(args: argparse.Namespace, parser: argparse.ArgumentParser):
    if not args.config_file:
        return args

    config_path = args.config_file + ".toml" if not args.config_file.endswith(".toml") else args.config_file

    if args.output_config:
        # check if config file exists
        if os.path.exists(config_path):
            logger.error(f"Config file already exists. Aborting... / 出力先の設定ファイルが既に存在します: {config_path}")
            exit(1)

        # convert args to dictionary
        args_dict = vars(args)

        # remove unnecessary keys
        for key in ["config_file", "output_config", "wandb_api_key"]:
            if key in args_dict:
                del args_dict[key]

        # get default args from parser
        default_args = vars(parser.parse_args([]))

        # remove default values: cannot use args_dict.items directly because it will be changed during iteration
        for key, value in list(args_dict.items()):
            if key in default_args and value == default_args[key]:
                del args_dict[key]

        # convert Path to str in dictionary
        for key, value in args_dict.items():
            if isinstance(value, pathlib.Path):
                args_dict[key] = str(value)

        # convert to toml and output to file
        with open(config_path, "w") as f:
            toml.dump(args_dict, f)

        logger.info(f"Saved config file / 設定ファイルを保存しました: {config_path}")
        exit(0)

    if not os.path.exists(config_path):
        logger.info(f"{config_path} not found.")
        exit(1)

    logger.info(f"Loading settings from {config_path}...")
    with open(config_path, "r", encoding="utf-8") as f:
        config_dict = toml.load(f)

    # combine all sections into one
    ignore_nesting_dict = {}
    for section_name, section_dict in config_dict.items():
        # if value is not dict, save key and value as is
        if not isinstance(section_dict, dict):
            ignore_nesting_dict[section_name] = section_dict
            continue

        # if value is dict, save all key and value into one dict
        for key, value in section_dict.items():
            ignore_nesting_dict[key] = value

    config_args = argparse.Namespace(**ignore_nesting_dict)
    args = parser.parse_args(namespace=config_args)
    args.config_file = os.path.splitext(args.config_file)[0]
    logger.info(args.config_file)

    return args


# endregion

# region utils


def resume_from_local_or_hf_if_specified(accelerator, args):
    if not args.resume:
        return

    if not args.resume_from_huggingface:
        logger.info(f"resume training from local state: {args.resume}")
        accelerator.load_state(args.resume)
        return

    logger.info(f"resume training from huggingface state: {args.resume}")
    repo_id = args.resume.split("/")[0] + "/" + args.resume.split("/")[1]
    path_in_repo = "/".join(args.resume.split("/")[2:])
    revision = None
    repo_type = None
    if ":" in path_in_repo:
        divided = path_in_repo.split(":")
        if len(divided) == 2:
            path_in_repo, revision = divided
            repo_type = "model"
        else:
            path_in_repo, revision, repo_type = divided
    logger.info(f"Downloading state from huggingface: {repo_id}/{path_in_repo}@{revision}")

    list_files = huggingface_util.list_dir(
        repo_id=repo_id,
        subfolder=path_in_repo,
        revision=revision,
        token=args.huggingface_token,
        repo_type=repo_type,
    )

    async def download(filename) -> str:
        def task():
            return hf_hub_download(
                repo_id=repo_id,
                filename=filename,
                revision=revision,
                repo_type=repo_type,
                token=args.huggingface_token,
            )

        return await asyncio.get_event_loop().run_in_executor(None, task)

    loop = asyncio.get_event_loop()
    results = loop.run_until_complete(asyncio.gather(*[download(filename=filename.rfilename) for filename in list_files]))
    if len(results) == 0:
        raise ValueError(
            "No files found in the specified repo id/path/revision / 指定されたリポジトリID/パス/リビジョンにファイルが見つかりませんでした"
        )
    dirname = os.path.dirname(results[0])
    accelerator.load_state(dirname)


def get_optimizer(args, trainable_params):
    # "Optimizer to use: AdamW, AdamW8bit, Lion, SGDNesterov, SGDNesterov8bit, PagedAdamW, PagedAdamW8bit, PagedAdamW32bit, Lion8bit, PagedLion8bit, DAdaptation(DAdaptAdamPreprint), DAdaptAdaGrad, DAdaptAdam, DAdaptAdan, DAdaptAdanIP, DAdaptLion, DAdaptSGD, Adafactor"

    optimizer_type = args.optimizer_type
    if args.use_8bit_adam:
        assert (
            not args.use_lion_optimizer
        ), "both option use_8bit_adam and use_lion_optimizer are specified / use_8bit_adamとuse_lion_optimizerの両方のオプションが指定されています"
        assert (
            optimizer_type is None or optimizer_type == ""
        ), "both option use_8bit_adam and optimizer_type are specified / use_8bit_adamとoptimizer_typeの両方のオプションが指定されています"
        optimizer_type = "AdamW8bit"

    elif args.use_lion_optimizer:
        assert (
            optimizer_type is None or optimizer_type == ""
        ), "both option use_lion_optimizer and optimizer_type are specified / use_lion_optimizerとoptimizer_typeの両方のオプションが指定されています"
        optimizer_type = "Lion"

    if optimizer_type is None or optimizer_type == "":
        optimizer_type = "AdamW"
    optimizer_type = optimizer_type.lower()

    # 引数を分解する
    optimizer_kwargs = {}
    if args.optimizer_args is not None and len(args.optimizer_args) > 0:
        for arg in args.optimizer_args:
            key, value = arg.split("=")
            value = ast.literal_eval(value)

            # value = value.split(",")
            # for i in range(len(value)):
            #     if value[i].lower() == "true" or value[i].lower() == "false":
            #         value[i] = value[i].lower() == "true"
            #     else:
            #         value[i] = ast.float(value[i])
            # if len(value) == 1:
            #     value = value[0]
            # else:
            #     value = tuple(value)

            optimizer_kwargs[key] = value
    # logger.info(f"optkwargs {optimizer}_{kwargs}")

    lr = args.learning_rate
    optimizer_class = None

    if optimizer_type == "Lion".lower():
        try:
            import lion_pytorch
        except ImportError:
            raise ImportError("No lion_pytorch / lion_pytorch がインストールされていないようです")
        logger.info(f"use Lion optimizer | {optimizer_kwargs}")
        optimizer_class = lion_pytorch.Lion

    elif optimizer_type.endswith("8bit".lower()):
        try:
            import bitsandbytes as bnb
        except ImportError:
            raise ImportError("No bitsandbytes / bitsandbytesがインストールされていないようです")

        if optimizer_type == "AdamW8bit".lower():
            logger.info(f"use 8-bit AdamW optimizer | {optimizer_kwargs}")
            optimizer_class = bnb.optim.AdamW8bit

        elif optimizer_type == "SGDNesterov8bit".lower():
            logger.info(f"use 8-bit SGD with Nesterov optimizer | {optimizer_kwargs}")
            if "momentum" not in optimizer_kwargs:
                logger.warning(
                    f"8-bit SGD with Nesterov must be with momentum, set momentum to 0.9 / 8-bit SGD with Nesterovはmomentum指定が必須のため0.9に設定します"
                )
                optimizer_kwargs["momentum"] = 0.9
            optimizer_kwargs["nesterov"] = True

            optimizer_class = bnb.optim.SGD8bit

        elif optimizer_type == "Lion8bit".lower():
            logger.info(f"use 8-bit Lion optimizer | {optimizer_kwargs}")
            try:
                optimizer_class = bnb.optim.Lion8bit
            except AttributeError:
                raise AttributeError(
                    "No Lion8bit. The version of bitsandbytes installed seems to be old. Please install 0.38.0 or later. / Lion8bitが定義されていません。インストールされているbitsandbytesのバージョンが古いようです。0.38.0以上をインストールしてください"
                )
        elif optimizer_type == "PagedAdamW8bit".lower():
            logger.info(f"use 8-bit PagedAdamW optimizer | {optimizer_kwargs}")
            try:
                optimizer_class = bnb.optim.PagedAdamW8bit
            except AttributeError:
                raise AttributeError(
                    "No PagedAdamW8bit. The version of bitsandbytes installed seems to be old. Please install 0.39.0 or later. / PagedAdamW8bitが定義されていません。インストールされているbitsandbytesのバージョンが古いようです。0.39.0以上をインストールしてください"
                )
        elif optimizer_type == "PagedLion8bit".lower():
            logger.info(f"use 8-bit Paged Lion optimizer | {optimizer_kwargs}")
            try:
                optimizer_class = bnb.optim.PagedLion8bit
            except AttributeError:
                raise AttributeError(
                    "No PagedLion8bit. The version of bitsandbytes installed seems to be old. Please install 0.39.0 or later. / PagedLion8bitが定義されていません。インストールされているbitsandbytesのバージョンが古いようです。0.39.0以上をインストールしてください"
                )

    elif optimizer_type == "PagedAdamW".lower():
        logger.info(f"use PagedAdamW optimizer | {optimizer_kwargs}")
        try:
            import bitsandbytes as bnb
        except ImportError:
            raise ImportError("No bitsandbytes / bitsandbytesがインストールされていないようです")
        try:
            optimizer_class = bnb.optim.PagedAdamW
        except AttributeError:
            raise AttributeError(
                "No PagedAdamW. The version of bitsandbytes installed seems to be old. Please install 0.39.0 or later. / PagedAdamWが定義されていません。インストールされているbitsandbytesのバージョンが古いようです。0.39.0以上をインストールしてください"
            )

    elif optimizer_type == "PagedAdamW32bit".lower():
        logger.info(f"use 32-bit PagedAdamW optimizer | {optimizer_kwargs}")
        try:
            import bitsandbytes as bnb
        except ImportError:
            raise ImportError("No bitsandbytes / bitsandbytesがインストールされていないようです")
        try:
            optimizer_class = bnb.optim.PagedAdamW32bit
        except AttributeError:
            raise AttributeError(
                "No PagedAdamW32bit. The version of bitsandbytes installed seems to be old. Please install 0.39.0 or later. / PagedAdamW32bitが定義されていません。インストールされているbitsandbytesのバージョンが古いようです。0.39.0以上をインストールしてください"
            )

    elif optimizer_type == "SGDNesterov".lower():
        logger.info(f"use SGD with Nesterov optimizer | {optimizer_kwargs}")
        if "momentum" not in optimizer_kwargs:
            logger.info(
                f"SGD with Nesterov must be with momentum, set momentum to 0.9 / SGD with Nesterovはmomentum指定が必須のため0.9に設定します"
            )
            optimizer_kwargs["momentum"] = 0.9
        optimizer_kwargs["nesterov"] = True

        optimizer_class = torch.optim.SGD

    elif optimizer_type.startswith("DAdapt".lower()) or optimizer_type == "Prodigy".lower():
        # check lr and lr_count, and logger.info warning
        actual_lr = lr
        lr_count = 1
        if type(trainable_params) == list and type(trainable_params[0]) == dict:
            lrs = {actual_lr}
            actual_lr = trainable_params[0].get("lr", actual_lr)
            for group in trainable_params:
                lrs.add(group.get("lr", actual_lr))
            lr_count = len(lrs)
            actual_lr = max(lrs)

        if actual_lr <= 0.1:
            logger.warning(
                f"learning rate is too low. If using D-Adaptation or Prodigy, set learning rate around 1.0 / 学習率が低すぎるようです。D-AdaptationまたはProdigyの使用時は1.0前後の値を指定してください: lr={actual_lr}"
            )
            logger.warning("recommend option: lr=1.0 / 推奨は1.0です")
        if lr_count > 1:
            logger.info(f"applying layer_scale for {optimizer_type}")
            # set learning rates to 1.0 and use layer_scale instead
            for param in trainable_params:
                if "lr" in param:
                    param["layer_scale"] = param["lr"]
                    if param["lr"] > 0.0:
                        # use layer_scale instead of lr unless it's 0.0 to disable training
                        del param["lr"]

        if optimizer_type.startswith("DAdapt".lower()):
            # DAdaptation family
            # check dadaptation is installed
            try:
                import dadaptation
                import dadaptation.experimental as experimental
            except ImportError:
                raise ImportError("No dadaptation / dadaptation がインストールされていないようです")

            # set optimizer
            if optimizer_type == "DAdaptation".lower() or optimizer_type == "DAdaptAdamPreprint".lower():
                optimizer_class = experimental.DAdaptAdamPreprint
                logger.info(f"use D-Adaptation AdamPreprint optimizer | {optimizer_kwargs}")
            elif optimizer_type == "DAdaptAdaGrad".lower():
                optimizer_class = dadaptation.DAdaptAdaGrad
                logger.info(f"use D-Adaptation AdaGrad optimizer | {optimizer_kwargs}")
            elif optimizer_type == "DAdaptAdam".lower():
                optimizer_class = dadaptation.DAdaptAdam
                logger.info(f"use D-Adaptation Adam optimizer | {optimizer_kwargs}")
            elif optimizer_type == "DAdaptAdan".lower():
                optimizer_class = dadaptation.DAdaptAdan
                logger.info(f"use D-Adaptation Adan optimizer | {optimizer_kwargs}")
            elif optimizer_type == "DAdaptAdanIP".lower():
                optimizer_class = experimental.DAdaptAdanIP
                logger.info(f"use D-Adaptation AdanIP optimizer | {optimizer_kwargs}")
            elif optimizer_type == "DAdaptLion".lower():
                optimizer_class = dadaptation.DAdaptLion
                logger.info(f"use D-Adaptation Lion optimizer | {optimizer_kwargs}")
            elif optimizer_type == "DAdaptSGD".lower():
                optimizer_class = dadaptation.DAdaptSGD
                logger.info(f"use D-Adaptation SGD optimizer | {optimizer_kwargs}")
            else:
                raise ValueError(f"Unknown optimizer type: {optimizer_type}")

        else:
            # Prodigy
            # check Prodigy is installed
            try:
                import prodigyopt
            except ImportError:
                raise ImportError("No Prodigy / Prodigy がインストールされていないようです")

            logger.info(f"use Prodigy optimizer | {optimizer_kwargs}")
            optimizer_class = prodigyopt.Prodigy

    elif optimizer_type == "Adafactor".lower():
        # 引数を確認して適宜補正する
        if "relative_step" not in optimizer_kwargs:
            optimizer_kwargs["relative_step"] = True  # default
        if not optimizer_kwargs["relative_step"] and optimizer_kwargs.get("warmup_init", False):
            logger.info(
                f"set relative_step to True because warmup_init is True / warmup_initがTrueのためrelative_stepをTrueにします"
            )
            optimizer_kwargs["relative_step"] = True
        logger.info(f"use Adafactor optimizer | {optimizer_kwargs}")

        if optimizer_kwargs["relative_step"]:
            logger.info(f"relative_step is true / relative_stepがtrueです")
            if lr != 0.0:
                logger.warning(f"learning rate is used as initial_lr / 指定したlearning rateはinitial_lrとして使用されます")
            args.learning_rate = None

            # trainable_paramsがgroupだった時の処理：lrを削除する
            if type(trainable_params) == list and type(trainable_params[0]) == dict:
                has_group_lr = False
                for group in trainable_params:
                    p = group.pop("lr", None)
                    has_group_lr = has_group_lr or (p is not None)

                if has_group_lr:
                    # 一応argsを無効にしておく TODO 依存関係が逆転してるのであまり望ましくない
                    logger.warning(f"unet_lr and text_encoder_lr are ignored / unet_lrとtext_encoder_lrは無視されます")
                    args.unet_lr = None
                    args.text_encoder_lr = None

            if args.lr_scheduler != "adafactor":
                logger.info(f"use adafactor_scheduler / スケジューラにadafactor_schedulerを使用します")
            args.lr_scheduler = f"adafactor:{lr}"  # ちょっと微妙だけど

            lr = None
        else:
            if args.max_grad_norm != 0.0:
                logger.warning(
                    f"because max_grad_norm is set, clip_grad_norm is enabled. consider set to 0 / max_grad_normが設定されているためclip_grad_normが有効になります。0に設定して無効にしたほうがいいかもしれません"
                )
            if args.lr_scheduler != "constant_with_warmup":
                logger.warning(f"constant_with_warmup will be good / スケジューラはconstant_with_warmupが良いかもしれません")
            if optimizer_kwargs.get("clip_threshold", 1.0) != 1.0:
                logger.warning(f"clip_threshold=1.0 will be good / clip_thresholdは1.0が良いかもしれません")

        optimizer_class = transformers.optimization.Adafactor

    elif optimizer_type == "AdamW".lower():
        logger.info(f"use AdamW optimizer | {optimizer_kwargs}")
        optimizer_class = torch.optim.AdamW

    if optimizer_class is None:
        # 任意のoptimizerを使う
        optimizer_type = args.optimizer_type  # lowerでないやつ（微妙）
        logger.info(f"use {optimizer_type} | {optimizer_kwargs}")
        if "." not in optimizer_type:
            optimizer_module = torch.optim
        else:
            values = optimizer_type.split(".")
            optimizer_module = importlib.import_module(".".join(values[:-1]))
            optimizer_type = values[-1]

        optimizer_class = getattr(optimizer_module, optimizer_type)

    if args.mechanize:
        from mechanic_pytorch import mechanize
        optimizer_class = mechanize(optimizer_class)

    optimizer = optimizer_class(trainable_params, lr=lr, **optimizer_kwargs)

    optimizer_name = optimizer_class.__module__ + "." + optimizer_class.__name__
    optimizer_args = ",".join([f"{k}={v}" for k, v in optimizer_kwargs.items()])

    return optimizer_name, optimizer_args, optimizer


def lr_lambda_warmup(warmup_steps: int, lr_lambda: Callable[[int], float]):
    def warmup(current_step: int):
        if current_step < warmup_steps:
            return float(current_step) / float(warmup_steps)
        else:
            return lr_lambda(current_step - warmup_steps)
    return warmup

def lr_lambda_rex(
        scheduler_steps: int,
):
    def lr_lambda(current_step: int):
        # https://arxiv.org/abs/2107.04197
        max_lr = 1
        min_lr = 0.001
        d = 0.9

        if current_step < scheduler_steps:
            progress = (current_step / scheduler_steps)
            div = (1 - d) + (d * (1 - progress))
            return min_lr + (max_lr - min_lr) * ((1 - progress) / div)
        else:
            return min_lr
    return lr_lambda

# Modified version of get_scheduler() function from diffusers.optimizer.get_scheduler
# Add some checking and features to the original function.


def get_scheduler_fix(args, optimizer: Optimizer, num_processes: int):
    """
    Unified API to get any scheduler from its name.
    """
    name = args.lr_scheduler
    num_warmup_steps: Optional[int] = args.lr_warmup_steps
    num_training_steps = args.max_train_steps * num_processes  # * args.gradient_accumulation_steps
    num_cycles = args.lr_scheduler_num_cycles
    power = args.lr_scheduler_power

    # interpret fractional warmup steps as percentage of num_training_steps
    if num_warmup_steps and 0 < num_warmup_steps < 1:
        num_warmup_steps *= num_training_steps
        logger.info(f"setting warmup to {num_warmup_steps} steps")

    lr_scheduler_kwargs = {}  # get custom lr_scheduler kwargs
    if args.lr_scheduler_args is not None and len(args.lr_scheduler_args) > 0:
        for arg in args.lr_scheduler_args:
            key, value = arg.split("=")
            value = ast.literal_eval(value)
            lr_scheduler_kwargs[key] = value

    def wrap_check_needless_num_warmup_steps(return_vals):
        if num_warmup_steps is not None and num_warmup_steps != 0:
            raise ValueError(f"{name} does not require `num_warmup_steps`. Set None or 0.")
        return return_vals

    # using any lr_scheduler from other library
    if args.lr_scheduler_type:
        lr_scheduler_type = args.lr_scheduler_type
        logger.info(f"use {lr_scheduler_type} | {lr_scheduler_kwargs} as lr_scheduler")
        if "." not in lr_scheduler_type:  # default to use torch.optim
            lr_scheduler_module = torch.optim.lr_scheduler
        else:
            values = lr_scheduler_type.split(".")
            lr_scheduler_module = importlib.import_module(".".join(values[:-1]))
            lr_scheduler_type = values[-1]
        lr_scheduler_class = getattr(lr_scheduler_module, lr_scheduler_type)
        lr_scheduler = lr_scheduler_class(optimizer, **lr_scheduler_kwargs)
        return wrap_check_needless_num_warmup_steps(lr_scheduler)

    if name.startswith("adafactor"):
        assert (
            type(optimizer) == transformers.optimization.Adafactor
        ), f"adafactor scheduler must be used with Adafactor optimizer / adafactor schedulerはAdafactorオプティマイザと同時に使ってください"
        initial_lr = float(name.split(":")[1])
        # logger.info(f"adafactor scheduler init lr {initial_lr}")
        return wrap_check_needless_num_warmup_steps(transformers.optimization.AdafactorSchedule(optimizer, initial_lr))

    if name.upper() == "REX":
        scheduler_steps = num_training_steps - num_warmup_steps
        lr_lambda = lr_lambda_rex(scheduler_steps, **lr_scheduler_kwargs)
        if num_warmup_steps > 0:
            lr_lambda = lr_lambda_warmup(num_warmup_steps, lr_lambda)
        return torch.optim.lr_scheduler.LambdaLR(
                optimizer=optimizer,
                lr_lambda=lr_lambda,
        )

    name = SchedulerType(name)
    schedule_func = TYPE_TO_SCHEDULER_FUNCTION[name]

    if name == SchedulerType.CONSTANT:
        return wrap_check_needless_num_warmup_steps(schedule_func(optimizer, **lr_scheduler_kwargs))

    if name == SchedulerType.PIECEWISE_CONSTANT:
        return schedule_func(optimizer, **lr_scheduler_kwargs)  # step_rules and last_epoch are given as kwargs

    # All other schedulers require `num_warmup_steps`
    if num_warmup_steps is None:
        raise ValueError(f"{name} requires `num_warmup_steps`, please provide that argument.")

    if name == SchedulerType.CONSTANT_WITH_WARMUP:
        return schedule_func(optimizer, num_warmup_steps=num_warmup_steps, **lr_scheduler_kwargs)

    # All other schedulers require `num_training_steps`
    if num_training_steps is None:
        raise ValueError(f"{name} requires `num_training_steps`, please provide that argument.")

    if name == SchedulerType.COSINE_WITH_RESTARTS:
        return schedule_func(
            optimizer,
            num_warmup_steps=num_warmup_steps,
            num_training_steps=num_training_steps,
            num_cycles=num_cycles,
            **lr_scheduler_kwargs,
        )

    if name == SchedulerType.POLYNOMIAL:
        return schedule_func(
            optimizer, num_warmup_steps=num_warmup_steps, num_training_steps=num_training_steps, power=power, **lr_scheduler_kwargs
        )

    return schedule_func(optimizer, num_warmup_steps=num_warmup_steps, num_training_steps=num_training_steps, **lr_scheduler_kwargs)


def prepare_dataset_args(args: argparse.Namespace, support_metadata: bool):
    # backward compatibility
    if args.caption_extention is not None:
        args.caption_extension = args.caption_extention
        args.caption_extention = None

    # assert args.resolution is not None, f"resolution is required / resolution（解像度）を指定してください"
    if args.resolution is not None:
        args.resolution = tuple([int(r) for r in args.resolution.split(",")])
        if len(args.resolution) == 1:
            args.resolution = (args.resolution[0], args.resolution[0])
        assert (
            len(args.resolution) == 2
        ), f"resolution must be 'size' or 'width,height' / resolution（解像度）は'サイズ'または'幅','高さ'で指定してください: {args.resolution}"

    if args.face_crop_aug_range is not None:
        args.face_crop_aug_range = tuple([float(r) for r in args.face_crop_aug_range.split(",")])
        assert (
            len(args.face_crop_aug_range) == 2 and args.face_crop_aug_range[0] <= args.face_crop_aug_range[1]
        ), f"face_crop_aug_range must be two floats / face_crop_aug_rangeは'下限,上限'で指定してください: {args.face_crop_aug_range}"
    else:
        args.face_crop_aug_range = None

    if support_metadata:
        if args.in_json is not None and (args.color_aug or args.random_crop):
            logger.warning(
                f"latents in npz is ignored when color_aug or random_crop is True / color_augまたはrandom_cropを有効にした場合、npzファイルのlatentsは無視されます"
            )


def load_tokenizer(args: argparse.Namespace):
    logger.info("prepare tokenizer")
    original_path = V2_STABLE_DIFFUSION_PATH if args.v2 else TOKENIZER_PATH

    tokenizer: CLIPTokenizer = None
    if args.tokenizer_cache_dir:
        local_tokenizer_path = os.path.join(args.tokenizer_cache_dir, original_path.replace("/", "_"))
        if os.path.exists(local_tokenizer_path):
            logger.info(f"load tokenizer from cache: {local_tokenizer_path}")
            tokenizer = CLIPTokenizer.from_pretrained(local_tokenizer_path)  # same for v1 and v2

    if tokenizer is None:
        if args.v2:
            tokenizer = CLIPTokenizer.from_pretrained(original_path, subfolder="tokenizer")
        else:
            tokenizer = CLIPTokenizer.from_pretrained(original_path)

    if hasattr(args, "max_token_length") and args.max_token_length is not None:
        logger.info(f"update token length: {args.max_token_length}")

    if args.tokenizer_cache_dir and not os.path.exists(local_tokenizer_path):
        logger.info(f"save Tokenizer to cache: {local_tokenizer_path}")
        tokenizer.save_pretrained(local_tokenizer_path)

    return tokenizer


def prepare_accelerator(args: argparse.Namespace):
    """
    this function also prepares deepspeed plugin
    """

    if args.logging_dir is None:
        logging_dir = None
    else:
        log_prefix = "" if args.log_prefix is None else args.log_prefix
        logging_dir = args.logging_dir + "/" + log_prefix + time.strftime("%Y%m%d%H%M%S", time.localtime())

    if args.log_with is None:
        if logging_dir is not None:
            log_with = "tensorboard"
        else:
            log_with = None
    else:
        log_with = args.log_with
        if log_with in ["tensorboard", "all"]:
            if logging_dir is None:
                raise ValueError(
                    "logging_dir is required when log_with is tensorboard / Tensorboardを使う場合、logging_dirを指定してください"
                )
        if log_with in ["wandb", "all"]:
            try:
                import wandb
            except ImportError:
                raise ImportError("No wandb / wandb がインストールされていないようです")
            if logging_dir is not None:
                os.makedirs(logging_dir, exist_ok=True)
                os.environ["WANDB_DIR"] = logging_dir
            if args.wandb_api_key is not None:
                wandb.login(key=args.wandb_api_key)

    # torch.compile のオプション。 NO の場合は torch.compile は使わない
    dynamo_backend = "NO"
    if args.torch_compile:
        from einops._torch_specific import allow_ops_in_compiled_graph  # requires einops>=0.6.1
        allow_ops_in_compiled_graph()
        dynamo_backend = args.dynamo_backend

    kwargs_handlers = (
        InitProcessGroupKwargs(timeout=datetime.timedelta(minutes=args.ddp_timeout)) if args.ddp_timeout else None,
        (
            DistributedDataParallelKwargs(
                gradient_as_bucket_view=args.ddp_gradient_as_bucket_view, static_graph=args.ddp_static_graph
            )
            if args.ddp_gradient_as_bucket_view or args.ddp_static_graph
            else None
        ),
    )
    kwargs_handlers = list(filter(lambda x: x is not None, kwargs_handlers))
    deepspeed_plugin = deepspeed_utils.prepare_deepspeed_plugin(args)

    accelerator = Accelerator(
        gradient_accumulation_steps=args.gradient_accumulation_steps,
        mixed_precision=args.mixed_precision,
        log_with=log_with,
        project_dir=logging_dir,
        kwargs_handlers=kwargs_handlers,
        dynamo_backend=dynamo_backend,
        deepspeed_plugin=deepspeed_plugin,
    )
    print("accelerator device:", accelerator.device)
    return accelerator


def prepare_dtype(args: argparse.Namespace):
    weight_dtype = torch.float32
    if args.mixed_precision == "fp16":
        weight_dtype = torch.float16
    elif args.mixed_precision == "bf16":
        weight_dtype = torch.bfloat16

    save_dtype = None
    if args.save_precision == "fp16":
        save_dtype = torch.float16
    elif args.save_precision == "bf16":
        save_dtype = torch.bfloat16
    elif args.save_precision == "float":
        save_dtype = torch.float32

    return weight_dtype, save_dtype


def _load_target_model(args: argparse.Namespace, weight_dtype, device="cpu", unet_use_linear_projection_in_v2=False):
    name_or_path = args.pretrained_model_name_or_path
    name_or_path = os.path.realpath(name_or_path) if os.path.islink(name_or_path) else name_or_path
    load_stable_diffusion_format = os.path.isfile(name_or_path)  # determine SD or Diffusers
    if load_stable_diffusion_format:
        logger.info(f"load StableDiffusion checkpoint: {name_or_path}")
        text_encoder, vae, unet = model_util.load_models_from_stable_diffusion_checkpoint(
            args.v2, name_or_path, device, unet_use_linear_projection_in_v2=unet_use_linear_projection_in_v2
        )
    else:
        # Diffusers model is loaded to CPU
        logger.info(f"load Diffusers pretrained models: {name_or_path}")
        try:
            pipe = StableDiffusionPipeline.from_pretrained(name_or_path, tokenizer=None, safety_checker=None)
        except EnvironmentError as ex:
            logger.error(
                f"model is not found as a file or in Hugging Face, perhaps file name is wrong? / 指定したモデル名のファイル、またはHugging Faceのモデルが見つかりません。ファイル名が誤っているかもしれません: {name_or_path}"
            )
            raise ex
        text_encoder = pipe.text_encoder
        vae = pipe.vae
        unet = pipe.unet
        del pipe

        # Diffusers U-Net to original U-Net
        # TODO *.ckpt/*.safetensorsのv2と同じ形式にここで変換すると良さそう
        # logger.info(f"unet config: {unet.config}")
        original_unet = UNet2DConditionModel(
            unet.config.sample_size,
            unet.config.attention_head_dim,
            unet.config.cross_attention_dim,
            unet.config.use_linear_projection,
            unet.config.upcast_attention,
        )
        original_unet.load_state_dict(unet.state_dict())
        unet = original_unet
        logger.info("U-Net converted to original U-Net")

    # VAEを読み込む
    if args.vae is not None:
        vae = model_util.load_vae(args.vae, weight_dtype)
        logger.info("additional VAE loaded")

    return text_encoder, vae, unet, load_stable_diffusion_format


def load_target_model(args, weight_dtype, accelerator, unet_use_linear_projection_in_v2=False):
    for pi in range(accelerator.state.num_processes):
        if pi == accelerator.state.local_process_index:
            logger.info(f"loading model for process {accelerator.state.local_process_index}/{accelerator.state.num_processes}")

            text_encoder, vae, unet, load_stable_diffusion_format = _load_target_model(
                args,
                weight_dtype,
                accelerator.device if args.lowram else "cpu",
                unet_use_linear_projection_in_v2=unet_use_linear_projection_in_v2,
            )
            # work on low-ram device
            if args.lowram:
                text_encoder.to(accelerator.device)
                unet.to(accelerator.device)
                vae.to(accelerator.device)

            clean_memory_on_device(accelerator.device)
        accelerator.wait_for_everyone()
<<<<<<< HEAD

    # apply token merging patch
    if args.todo_factor:
        token_downsampling.apply_patch(unet, args)
        logger.info(f"enable token downsampling optimization: downsample_factor={args.todo_factor}, max_depth={args.todo_max_depth}")

=======
>>>>>>> b748b48d
    return text_encoder, vae, unet, load_stable_diffusion_format


def patch_accelerator_for_fp16_training(accelerator):
    org_unscale_grads = accelerator.scaler._unscale_grads_

    def _unscale_grads_replacer(optimizer, inv_scale, found_inf, allow_fp16):
        return org_unscale_grads(optimizer, inv_scale, found_inf, True)

    accelerator.scaler._unscale_grads_ = _unscale_grads_replacer


def get_hidden_states(args: argparse.Namespace, input_ids, tokenizer, text_encoder, weight_dtype=None):
    # with no_token_padding, the length is not max length, return result immediately
    if input_ids.size()[-1] != tokenizer.model_max_length:
        return text_encoder(input_ids)[0]

    # input_ids: b,n,77
    b_size = input_ids.size()[0]
    input_ids = input_ids.reshape((-1, tokenizer.model_max_length))  # batch_size*3, 77

    if args.clip_skip is None:
        encoder_hidden_states = text_encoder(input_ids)[0]
    else:
        enc_out = text_encoder(input_ids, output_hidden_states=True, return_dict=True)
        encoder_hidden_states = enc_out["hidden_states"][-args.clip_skip]
        encoder_hidden_states = text_encoder.text_model.final_layer_norm(encoder_hidden_states)

    # bs*3, 77, 768 or 1024
    encoder_hidden_states = encoder_hidden_states.reshape((b_size, -1, encoder_hidden_states.shape[-1]))

    if args.max_token_length is not None:
        if args.v2:
            # v2: <BOS>...<EOS> <PAD> ... の三連を <BOS>...<EOS> <PAD> ... へ戻す　正直この実装でいいのかわからん
            states_list = [encoder_hidden_states[:, 0].unsqueeze(1)]  # <BOS>
            for i in range(1, args.max_token_length, tokenizer.model_max_length):
                chunk = encoder_hidden_states[:, i : i + tokenizer.model_max_length - 2]  # <BOS> の後から 最後の前まで
                if i > 0:
                    for j in range(len(chunk)):
                        if input_ids[j, 1] == tokenizer.eos_token:  # 空、つまり <BOS> <EOS> <PAD> ...のパターン
                            chunk[j, 0] = chunk[j, 1]  # 次の <PAD> の値をコピーする
                states_list.append(chunk)  # <BOS> の後から <EOS> の前まで
            states_list.append(encoder_hidden_states[:, -1].unsqueeze(1))  # <EOS> か <PAD> のどちらか
            encoder_hidden_states = torch.cat(states_list, dim=1)
        else:
            # v1: <BOS>...<EOS> の三連を <BOS>...<EOS> へ戻す
            states_list = [encoder_hidden_states[:, 0].unsqueeze(1)]  # <BOS>
            for i in range(1, encoder_hidden_states.shape[1], tokenizer.model_max_length):
                states_list.append(
                    encoder_hidden_states[:, i : i + tokenizer.model_max_length - 2]
                )  # <BOS> の後から <EOS> の前まで
            states_list.append(encoder_hidden_states[:, -1].unsqueeze(1))  # <EOS>
            encoder_hidden_states = torch.cat(states_list, dim=1)

    if weight_dtype is not None:
        # this is required for additional network training
        encoder_hidden_states = encoder_hidden_states.to(weight_dtype)

    return encoder_hidden_states


def pool_workaround(
    text_encoder: CLIPTextModelWithProjection, last_hidden_state: torch.Tensor, input_ids: torch.Tensor, eos_token_id: int
):
    r"""
    workaround for CLIP's pooling bug: it returns the hidden states for the max token id as the pooled output
    instead of the hidden states for the EOS token
    If we use Textual Inversion, we need to use the hidden states for the EOS token as the pooled output

    Original code from CLIP's pooling function:

    \# text_embeds.shape = [batch_size, sequence_length, transformer.width]
    \# take features from the eot embedding (eot_token is the highest number in each sequence)
    \# casting to torch.int for onnx compatibility: argmax doesn't support int64 inputs with opset 14
    pooled_output = last_hidden_state[
        torch.arange(last_hidden_state.shape[0], device=last_hidden_state.device),
        input_ids.to(dtype=torch.int, device=last_hidden_state.device).argmax(dim=-1),
    ]
    """

    # input_ids: b*n,77
    # find index for EOS token

    # Following code is not working if one of the input_ids has multiple EOS tokens (very odd case)
    # eos_token_index = torch.where(input_ids == eos_token_id)[1]
    # eos_token_index = eos_token_index.to(device=last_hidden_state.device)

    # Create a mask where the EOS tokens are
    eos_token_mask = (input_ids == eos_token_id).int()

    # Use argmax to find the last index of the EOS token for each element in the batch
    eos_token_index = torch.argmax(eos_token_mask, dim=1)  # this will be 0 if there is no EOS token, it's fine
    eos_token_index = eos_token_index.to(device=last_hidden_state.device)

    # get hidden states for EOS token
    pooled_output = last_hidden_state[torch.arange(last_hidden_state.shape[0], device=last_hidden_state.device), eos_token_index]

    # apply projection: projection may be of different dtype than last_hidden_state
    pooled_output = text_encoder.text_projection(pooled_output.to(text_encoder.text_projection.weight.dtype))
    pooled_output = pooled_output.to(last_hidden_state.dtype)

    return pooled_output


def get_hidden_states_sdxl(
    max_token_length: int,
    input_ids1: torch.Tensor,
    input_ids2: torch.Tensor,
    tokenizer1: CLIPTokenizer,
    tokenizer2: CLIPTokenizer,
    text_encoder1: CLIPTextModel,
    text_encoder2: CLIPTextModelWithProjection,
    weight_dtype: Optional[str] = None,
    accelerator: Optional[Accelerator] = None,
):
    # input_ids: b,n,77 -> b*n, 77
    b_size, n_size, _ = input_ids1.shape
    input_ids1 = input_ids1.reshape((-1, tokenizer1.model_max_length))  # batch_size*n, 77
    input_ids2 = input_ids2.reshape((-1, tokenizer2.model_max_length))  # batch_size*n, 77

    # text_encoder1
    enc_out = text_encoder1(input_ids1, output_hidden_states=True, return_dict=True)
    hidden_states1 = enc_out["hidden_states"][11]

    # text_encoder2
    enc_out = text_encoder2(input_ids2, output_hidden_states=True, return_dict=True)
    hidden_states2 = enc_out["hidden_states"][-2]  # penuultimate layer

    # pool2 = enc_out["text_embeds"]
    unwrapped_text_encoder2 = text_encoder2 if accelerator is None else accelerator.unwrap_model(text_encoder2)
    pool2 = pool_workaround(unwrapped_text_encoder2, enc_out["last_hidden_state"], input_ids2, tokenizer2.eos_token_id)

    # b*n, 77, 768 or 1280 -> b, n*77, 768 or 1280
    # n_size = 1 if max_token_length is None else max_token_length // 75
    hidden_states1 = hidden_states1.reshape((b_size, -1, hidden_states1.shape[-1]))
    hidden_states2 = hidden_states2.reshape((b_size, -1, hidden_states2.shape[-1]))

    if max_token_length is not None:
        # bs*3, 77, 768 or 1024
        # encoder1: <BOS>...<EOS> の三連を <BOS>...<EOS> へ戻す
        states_list = [hidden_states1[:, 0].unsqueeze(1)]  # <BOS>
        for i in range(1, max_token_length, tokenizer1.model_max_length):
            states_list.append(hidden_states1[:, i : i + tokenizer1.model_max_length - 2])  # <BOS> の後から <EOS> の前まで
        states_list.append(hidden_states1[:, -1].unsqueeze(1))  # <EOS>
        hidden_states1 = torch.cat(states_list, dim=1)

        # v2: <BOS>...<EOS> <PAD> ... の三連を <BOS>...<EOS> <PAD> ... へ戻す　正直この実装でいいのかわからん
        states_list = [hidden_states2[:, 0].unsqueeze(1)]  # <BOS>
        for i in range(1, max_token_length, tokenizer2.model_max_length):
            chunk = hidden_states2[:, i : i + tokenizer2.model_max_length - 2]  # <BOS> の後から 最後の前まで
            # this causes an error:
            # RuntimeError: one of the variables needed for gradient computation has been modified by an inplace operation
            # if i > 1:
            #     for j in range(len(chunk)):  # batch_size
            #         if input_ids2[n_index + j * n_size, 1] == tokenizer2.eos_token_id:  # 空、つまり <BOS> <EOS> <PAD> ...のパターン
            #             chunk[j, 0] = chunk[j, 1]  # 次の <PAD> の値をコピーする
            states_list.append(chunk)  # <BOS> の後から <EOS> の前まで
        states_list.append(hidden_states2[:, -1].unsqueeze(1))  # <EOS> か <PAD> のどちらか
        hidden_states2 = torch.cat(states_list, dim=1)

        # pool はnの最初のものを使う
        pool2 = pool2[::n_size]

    if weight_dtype is not None:
        # this is required for additional network training
        hidden_states1 = hidden_states1.to(weight_dtype)
        hidden_states2 = hidden_states2.to(weight_dtype)

    return hidden_states1, hidden_states2, pool2


def default_if_none(value, default):
    return default if value is None else value


def get_epoch_ckpt_name(args: argparse.Namespace, ext: str, epoch_no: int):
    model_name = default_if_none(args.output_name, DEFAULT_EPOCH_NAME)
    return EPOCH_FILE_NAME.format(model_name, epoch_no) + ext


def get_step_ckpt_name(args: argparse.Namespace, ext: str, step_no: int):
    model_name = default_if_none(args.output_name, DEFAULT_STEP_NAME)
    return STEP_FILE_NAME.format(model_name, step_no) + ext


def get_last_ckpt_name(args: argparse.Namespace, ext: str):
    model_name = default_if_none(args.output_name, DEFAULT_LAST_OUTPUT_NAME)
    return model_name + ext


def get_remove_epoch_no(args: argparse.Namespace, epoch_no: int):
    if args.save_last_n_epochs is None:
        return None

    remove_epoch_no = epoch_no - args.save_every_n_epochs * args.save_last_n_epochs
    if remove_epoch_no < 0:
        return None
    return remove_epoch_no


def get_remove_step_no(args: argparse.Namespace, step_no: int):
    if args.save_last_n_steps is None:
        return None

    # last_n_steps前のstep_noから、save_every_n_stepsの倍数のstep_noを計算して削除する
    # save_every_n_steps=10, save_last_n_steps=30の場合、50step目には30step分残し、10step目を削除する
    remove_step_no = step_no - args.save_last_n_steps - 1
    remove_step_no = remove_step_no - (remove_step_no % args.save_every_n_steps)
    if remove_step_no < 0:
        return None
    return remove_step_no


# epochとstepの保存、メタデータにepoch/stepが含まれ引数が同じになるため、統合している
# on_epoch_end: Trueならepoch終了時、Falseならstep経過時
def save_sd_model_on_epoch_end_or_stepwise(
    args: argparse.Namespace,
    on_epoch_end: bool,
    accelerator,
    src_path: str,
    save_stable_diffusion_format: bool,
    use_safetensors: bool,
    save_dtype: torch.dtype,
    epoch: int,
    num_train_epochs: int,
    global_step: int,
    text_encoder,
    unet,
    vae,
):
    def sd_saver(ckpt_file, epoch_no, global_step):
        sai_metadata = get_sai_model_spec(None, args, False, False, False, is_stable_diffusion_ckpt=True)
        model_util.save_stable_diffusion_checkpoint(
            args.v2, ckpt_file, text_encoder, unet, src_path, epoch_no, global_step, sai_metadata, save_dtype, vae
        )

    def diffusers_saver(out_dir):
        model_util.save_diffusers_checkpoint(
            args.v2, out_dir, text_encoder, unet, src_path, vae=vae, use_safetensors=use_safetensors
        )

    save_sd_model_on_epoch_end_or_stepwise_common(
        args,
        on_epoch_end,
        accelerator,
        save_stable_diffusion_format,
        use_safetensors,
        epoch,
        num_train_epochs,
        global_step,
        sd_saver,
        diffusers_saver,
    )


def save_sd_model_on_epoch_end_or_stepwise_common(
    args: argparse.Namespace,
    on_epoch_end: bool,
    accelerator,
    save_stable_diffusion_format: bool,
    use_safetensors: bool,
    epoch: int,
    num_train_epochs: int,
    global_step: int,
    sd_saver,
    diffusers_saver,
):
    if on_epoch_end:
        epoch_no = epoch + 1
        saving = epoch_no % args.save_every_n_epochs == 0 and epoch_no < num_train_epochs
        if not saving:
            return

        model_name = default_if_none(args.output_name, DEFAULT_EPOCH_NAME)
        remove_no = get_remove_epoch_no(args, epoch_no)
    else:
        # 保存するか否かは呼び出し側で判断済み

        model_name = default_if_none(args.output_name, DEFAULT_STEP_NAME)
        epoch_no = epoch  # 例: 最初のepochの途中で保存したら0になる、SDモデルに保存される
        remove_no = get_remove_step_no(args, global_step)

    os.makedirs(args.output_dir, exist_ok=True)
    if save_stable_diffusion_format:
        ext = ".safetensors" if use_safetensors else ".ckpt"

        if on_epoch_end:
            ckpt_name = get_epoch_ckpt_name(args, ext, epoch_no)
        else:
            ckpt_name = get_step_ckpt_name(args, ext, global_step)

        ckpt_file = os.path.join(args.output_dir, ckpt_name)
        logger.info("")
        logger.info(f"saving checkpoint: {ckpt_file}")
        sd_saver(ckpt_file, epoch_no, global_step)

        if args.huggingface_repo_id is not None:
            huggingface_util.upload(args, ckpt_file, "/" + ckpt_name)

        # remove older checkpoints
        if remove_no is not None:
            if on_epoch_end:
                remove_ckpt_name = get_epoch_ckpt_name(args, ext, remove_no)
            else:
                remove_ckpt_name = get_step_ckpt_name(args, ext, remove_no)

            remove_ckpt_file = os.path.join(args.output_dir, remove_ckpt_name)
            if os.path.exists(remove_ckpt_file):
                logger.info(f"removing old checkpoint: {remove_ckpt_file}")
                os.remove(remove_ckpt_file)

    else:
        if on_epoch_end:
            out_dir = os.path.join(args.output_dir, EPOCH_DIFFUSERS_DIR_NAME.format(model_name, epoch_no))
        else:
            out_dir = os.path.join(args.output_dir, STEP_DIFFUSERS_DIR_NAME.format(model_name, global_step))

        logger.info("")
        logger.info(f"saving model: {out_dir}")
        diffusers_saver(out_dir)

        if args.huggingface_repo_id is not None:
            huggingface_util.upload(args, out_dir, "/" + model_name)

        # remove older checkpoints
        if remove_no is not None:
            if on_epoch_end:
                remove_out_dir = os.path.join(args.output_dir, EPOCH_DIFFUSERS_DIR_NAME.format(model_name, remove_no))
            else:
                remove_out_dir = os.path.join(args.output_dir, STEP_DIFFUSERS_DIR_NAME.format(model_name, remove_no))

            if os.path.exists(remove_out_dir):
                logger.info(f"removing old model: {remove_out_dir}")
                shutil.rmtree(remove_out_dir)

    if args.save_state:
        if on_epoch_end:
            save_and_remove_state_on_epoch_end(args, accelerator, epoch_no)
        else:
            save_and_remove_state_stepwise(args, accelerator, global_step)


def save_and_remove_state_on_epoch_end(args: argparse.Namespace, accelerator, epoch_no):
    model_name = default_if_none(args.output_name, DEFAULT_EPOCH_NAME)

    logger.info("")
    logger.info(f"saving state at epoch {epoch_no}")
    os.makedirs(args.output_dir, exist_ok=True)

    state_dir = os.path.join(args.output_dir, EPOCH_STATE_NAME.format(model_name, epoch_no))
    accelerator.save_state(state_dir)
    if args.save_state_to_huggingface:
        logger.info("uploading state to huggingface.")
        huggingface_util.upload(args, state_dir, "/" + EPOCH_STATE_NAME.format(model_name, epoch_no))

    last_n_epochs = args.save_last_n_epochs_state if args.save_last_n_epochs_state else args.save_last_n_epochs
    if last_n_epochs is not None:
        remove_epoch_no = epoch_no - args.save_every_n_epochs * last_n_epochs
        state_dir_old = os.path.join(args.output_dir, EPOCH_STATE_NAME.format(model_name, remove_epoch_no))
        if os.path.exists(state_dir_old):
            logger.info(f"removing old state: {state_dir_old}")
            shutil.rmtree(state_dir_old)


def save_and_remove_state_stepwise(args: argparse.Namespace, accelerator, step_no):
    model_name = default_if_none(args.output_name, DEFAULT_STEP_NAME)

    logger.info("")
    logger.info(f"saving state at step {step_no}")
    os.makedirs(args.output_dir, exist_ok=True)

    state_dir = os.path.join(args.output_dir, STEP_STATE_NAME.format(model_name, step_no))
    accelerator.save_state(state_dir)
    if args.save_state_to_huggingface:
        logger.info("uploading state to huggingface.")
        huggingface_util.upload(args, state_dir, "/" + STEP_STATE_NAME.format(model_name, step_no))

    last_n_steps = args.save_last_n_steps_state if args.save_last_n_steps_state else args.save_last_n_steps
    if last_n_steps is not None:
        # last_n_steps前のstep_noから、save_every_n_stepsの倍数のstep_noを計算して削除する
        remove_step_no = step_no - last_n_steps - 1
        remove_step_no = remove_step_no - (remove_step_no % args.save_every_n_steps)

        if remove_step_no > 0:
            state_dir_old = os.path.join(args.output_dir, STEP_STATE_NAME.format(model_name, remove_step_no))
            if os.path.exists(state_dir_old):
                logger.info(f"removing old state: {state_dir_old}")
                shutil.rmtree(state_dir_old)


def save_state_on_train_end(args: argparse.Namespace, accelerator):
    model_name = default_if_none(args.output_name, DEFAULT_LAST_OUTPUT_NAME)

    logger.info("")
    logger.info("saving last state.")
    os.makedirs(args.output_dir, exist_ok=True)

    state_dir = os.path.join(args.output_dir, LAST_STATE_NAME.format(model_name))
    accelerator.save_state(state_dir)

    if args.save_state_to_huggingface:
        logger.info("uploading last state to huggingface.")
        huggingface_util.upload(args, state_dir, "/" + LAST_STATE_NAME.format(model_name))


def save_sd_model_on_train_end(
    args: argparse.Namespace,
    src_path: str,
    save_stable_diffusion_format: bool,
    use_safetensors: bool,
    save_dtype: torch.dtype,
    epoch: int,
    global_step: int,
    text_encoder,
    unet,
    vae,
):
    def sd_saver(ckpt_file, epoch_no, global_step):
        sai_metadata = get_sai_model_spec(None, args, False, False, False, is_stable_diffusion_ckpt=True)
        model_util.save_stable_diffusion_checkpoint(
            args.v2, ckpt_file, text_encoder, unet, src_path, epoch_no, global_step, sai_metadata, save_dtype, vae
        )

    def diffusers_saver(out_dir):
        model_util.save_diffusers_checkpoint(
            args.v2, out_dir, text_encoder, unet, src_path, vae=vae, use_safetensors=use_safetensors
        )

    save_sd_model_on_train_end_common(
        args, save_stable_diffusion_format, use_safetensors, epoch, global_step, sd_saver, diffusers_saver
    )


def save_sd_model_on_train_end_common(
    args: argparse.Namespace,
    save_stable_diffusion_format: bool,
    use_safetensors: bool,
    epoch: int,
    global_step: int,
    sd_saver,
    diffusers_saver,
):
    model_name = default_if_none(args.output_name, DEFAULT_LAST_OUTPUT_NAME)

    if save_stable_diffusion_format:
        os.makedirs(args.output_dir, exist_ok=True)

        ckpt_name = model_name + (".safetensors" if use_safetensors else ".ckpt")
        ckpt_file = os.path.join(args.output_dir, ckpt_name)

        logger.info(f"save trained model as StableDiffusion checkpoint to {ckpt_file}")
        sd_saver(ckpt_file, epoch, global_step)

        if args.huggingface_repo_id is not None:
            huggingface_util.upload(args, ckpt_file, "/" + ckpt_name, force_sync_upload=True)
    else:
        out_dir = os.path.join(args.output_dir, model_name)
        os.makedirs(out_dir, exist_ok=True)

        logger.info(f"save trained model as Diffusers to {out_dir}")
        diffusers_saver(out_dir)

        if args.huggingface_repo_id is not None:
            huggingface_util.upload(args, out_dir, "/" + model_name, force_sync_upload=True)


def generate_timestep_weights(args, num_timesteps):
    # Adapted from https://github.com/huggingface/diffusers/tree/main/examples/text_to_image/train_text_to_image_sdxl.py (Apache 2.0 license)
    weights = torch.ones(num_timesteps)

    # Determine the indices to bias
    num_to_bias = int(args.timestep_bias_portion * num_timesteps)

    if args.timestep_bias_strategy == "later":
        bias_indices = slice(-num_to_bias, None)
    elif args.timestep_bias_strategy == "earlier":
        bias_indices = slice(0, num_to_bias)
    elif args.timestep_bias_strategy == "range":
        # Out of the possible 1000 timesteps, we might want to focus on eg. 200-500.
        range_begin = args.timestep_bias_begin
        range_end = args.timestep_bias_end
        if range_begin < 0:
            raise ValueError(
                "When using the range strategy for timestep bias, you must provide a beginning timestep greater or equal to zero."
            )
        if range_end > num_timesteps:
            raise ValueError(
                "When using the range strategy for timestep bias, you must provide an ending timestep smaller than the number of timesteps."
            )
        bias_indices = slice(range_begin, range_end)
    else:  # 'none' or any other string
        return weights
    if args.timestep_bias_multiplier <= 0:
        return ValueError(
            "The parameter --timestep_bias_multiplier is not intended to be used to disable the training of specific timesteps."
            " If it was intended to disable timestep bias, use `--timestep_bias_strategy none` instead."
            " A timestep bias multiplier less than or equal to 0 is not allowed."
        )

    # Apply the bias
    weights[bias_indices] *= args.timestep_bias_multiplier

    # Normalize
    weights /= weights.sum()

    return weights


def get_noise_noisy_latents_and_timesteps(args, noise_scheduler, latents):
    # Sample noise that we'll add to the latents
    noise = torch.randn_like(latents, device=latents.device)
    if args.noise_offset:
        if args.noise_offset_random_strength:
            noise_offset = torch.rand(1, device=latents.device) * args.noise_offset
        else:
            noise_offset = args.noise_offset
        noise = custom_train_functions.apply_noise_offset(latents, noise, noise_offset, args.adaptive_noise_scale)
    if args.multires_noise_iterations:
        noise = custom_train_functions.pyramid_noise_like(
            noise, latents.device, args.multires_noise_iterations, args.multires_noise_discount
        )

    # Sample a random timestep for each image
    b_size = latents.shape[0]
    if args.timestep_bias_strategy == "none":
        # Sample a random timestep for each image without bias within [min_timestep, max_timestep)
        min_timestep = 0 if args.min_timestep is None else args.min_timestep
        max_timestep = noise_scheduler.config.num_train_timesteps if args.max_timestep is None else args.max_timestep

        timesteps = torch.randint(min_timestep, max_timestep, (b_size,), device=latents.device)
    else:
        # Sample a random timestep for each image, potentially biased by the timestep weights.
        # Biasing the timesteps allows us to spend less time training irrelevant timesteps.
        weights = generate_timestep_weights(args, noise_scheduler.config.num_train_timesteps).to(
            latents.device
        )
        timesteps = torch.multinomial(weights, b_size, replacement=True)
    timesteps = timesteps.long()

    # Add noise to the latents according to the noise magnitude at each timestep
    # (this is the forward diffusion process)
    if args.ip_noise_gamma:
        if args.ip_noise_gamma_random_strength:
            strength = torch.rand(1, device=latents.device) * args.ip_noise_gamma
        else:
            strength = args.ip_noise_gamma
        noisy_latents = noise_scheduler.add_noise(latents, noise + strength * torch.randn_like(latents), timesteps)
    else:
        noisy_latents = noise_scheduler.add_noise(latents, noise, timesteps)

    return noise, noisy_latents, timesteps


def append_lr_to_logs(logs, lr_scheduler, optimizer_type, including_unet=True):
    names = []
    if including_unet:
        names.append("unet")
    names.append("text_encoder1")
    names.append("text_encoder2")

    append_lr_to_logs_with_names(logs, lr_scheduler, optimizer_type, names)


def append_lr_to_logs_with_names(logs, lr_scheduler, optimizer_type, names):
    lrs = lr_scheduler.get_last_lr()

    for lr_index in range(len(lrs)):
        name = names[lr_index]
        logs["lr/" + name] = float(lrs[lr_index])

        if optimizer_type.lower().startswith("DAdapt".lower()) or optimizer_type.lower() == "Prodigy".lower():
            logs["lr/d*lr/" + name] = (
                lr_scheduler.optimizers[-1].param_groups[lr_index]["d"] * lr_scheduler.optimizers[-1].param_groups[lr_index]["lr"]
            )


# scheduler:
SCHEDULER_LINEAR_START = 0.00085
SCHEDULER_LINEAR_END = 0.0120
SCHEDULER_TIMESTEPS = 1000
SCHEDLER_SCHEDULE = "scaled_linear"


def get_my_scheduler(
    *,
    sample_sampler: str,
    v_parameterization: bool,
):
    sched_init_args = {}
    if sample_sampler == "ddim":
        scheduler_cls = DDIMScheduler
    elif sample_sampler == "ddpm":  # ddpmはおかしくなるのでoptionから外してある
        scheduler_cls = DDPMScheduler
    elif sample_sampler == "pndm":
        scheduler_cls = PNDMScheduler
    elif sample_sampler == "lms" or sample_sampler == "k_lms":
        scheduler_cls = LMSDiscreteScheduler
    elif sample_sampler == "euler" or sample_sampler == "k_euler":
        scheduler_cls = EulerDiscreteScheduler
    elif sample_sampler == "euler_a" or sample_sampler == "k_euler_a":
        scheduler_cls = EulerAncestralDiscreteScheduler
    elif sample_sampler == "dpmsolver" or sample_sampler == "dpmsolver++":
        scheduler_cls = DPMSolverMultistepScheduler
        sched_init_args["algorithm_type"] = sample_sampler
    elif sample_sampler == "dpmsingle":
        scheduler_cls = DPMSolverSinglestepScheduler
    elif sample_sampler == "heun":
        scheduler_cls = HeunDiscreteScheduler
    elif sample_sampler == "dpm_2" or sample_sampler == "k_dpm_2":
        scheduler_cls = KDPM2DiscreteScheduler
    elif sample_sampler == "dpm_2_a" or sample_sampler == "k_dpm_2_a":
        scheduler_cls = KDPM2AncestralDiscreteScheduler
    else:
        scheduler_cls = DDIMScheduler

    if v_parameterization:
        sched_init_args["prediction_type"] = "v_prediction"

    scheduler = scheduler_cls(
        num_train_timesteps=SCHEDULER_TIMESTEPS,
        beta_start=SCHEDULER_LINEAR_START,
        beta_end=SCHEDULER_LINEAR_END,
        beta_schedule=SCHEDLER_SCHEDULE,
        **sched_init_args,
    )

    # clip_sample=Trueにする
    if hasattr(scheduler.config, "clip_sample") and scheduler.config.clip_sample is False:
        # logger.info("set clip_sample to True")
        scheduler.config.clip_sample = True

    return scheduler


def sample_images(*args, **kwargs):
    return sample_images_common(StableDiffusionLongPromptWeightingPipeline, *args, **kwargs)


def line_to_prompt_dict(line: str) -> dict:
    # subset of gen_img_diffusers
    prompt_args = line.split(" --")
    prompt_dict = {}
    prompt_dict["prompt"] = prompt_args[0]

    for parg in prompt_args:
        try:
            m = re.match(r"w (\d+)", parg, re.IGNORECASE)
            if m:
                prompt_dict["width"] = int(m.group(1))
                continue

            m = re.match(r"h (\d+)", parg, re.IGNORECASE)
            if m:
                prompt_dict["height"] = int(m.group(1))
                continue

            m = re.match(r"d (\d+)", parg, re.IGNORECASE)
            if m:
                prompt_dict["seed"] = int(m.group(1))
                continue

            m = re.match(r"s (\d+)", parg, re.IGNORECASE)
            if m:  # steps
                prompt_dict["sample_steps"] = max(1, min(1000, int(m.group(1))))
                continue

            m = re.match(r"l ([\d\.]+)", parg, re.IGNORECASE)
            if m:  # scale
                prompt_dict["scale"] = float(m.group(1))
                continue

            m = re.match(r"n (.+)", parg, re.IGNORECASE)
            if m:  # negative prompt
                prompt_dict["negative_prompt"] = m.group(1)
                continue

            m = re.match(r"ss (.+)", parg, re.IGNORECASE)
            if m:
                prompt_dict["sample_sampler"] = m.group(1)
                continue

            m = re.match(r"cn (.+)", parg, re.IGNORECASE)
            if m:
                prompt_dict["controlnet_image"] = m.group(1)
                continue

        except ValueError as ex:
            logger.error(f"Exception in parsing / 解析エラー: {parg}")
            logger.error(ex)

    return prompt_dict


def sample_images_common(
    pipe_class,
    accelerator: Accelerator,
    args: argparse.Namespace,
    epoch,
    steps,
    device,
    vae,
    tokenizer,
    text_encoder,
    unet,
    prompt_replacement=None,
    controlnet=None,
):
    """
    StableDiffusionLongPromptWeightingPipelineの改造版を使うようにしたので、clip skipおよびプロンプトの重みづけに対応した
    """

    if steps == 0:
        if not args.sample_at_first:
            return
    else:
        if args.sample_every_n_steps is None and args.sample_every_n_epochs is None:
            return
        if args.sample_every_n_epochs is not None:
            # sample_every_n_steps は無視する
            if epoch is None or epoch % args.sample_every_n_epochs != 0:
                return
        else:
            if steps % args.sample_every_n_steps != 0 or epoch is not None:  # steps is not divisible or end of epoch
                return

    logger.info("")
    logger.info(f"generating sample images at step / サンプル画像生成 ステップ: {steps}")
    if not os.path.isfile(args.sample_prompts):
        logger.error(f"No prompt file / プロンプトファイルがありません: {args.sample_prompts}")
        return

    distributed_state = PartialState()  # for multi gpu distributed inference. this is a singleton, so it's safe to use it here

    org_vae_device = vae.device  # CPUにいるはず
    vae.to(distributed_state.device)  # distributed_state.device is same as accelerator.device

    # unwrap unet and text_encoder(s)
    unet = accelerator.unwrap_model(unet)
    if isinstance(text_encoder, (list, tuple)):
        text_encoder = [accelerator.unwrap_model(te) for te in text_encoder]
    else:
        text_encoder = accelerator.unwrap_model(text_encoder)

    # read prompts
    if args.sample_prompts.endswith(".txt"):
        with open(args.sample_prompts, "r", encoding="utf-8") as f:
            lines = f.readlines()
        prompts = [line.strip() for line in lines if len(line.strip()) > 0 and line[0] != "#"]
    elif args.sample_prompts.endswith(".toml"):
        with open(args.sample_prompts, "r", encoding="utf-8") as f:
            data = toml.load(f)
        prompts = [dict(**data["prompt"], **subset) for subset in data["prompt"]["subset"]]
    elif args.sample_prompts.endswith(".json"):
        with open(args.sample_prompts, "r", encoding="utf-8") as f:
            prompts = json.load(f)

    # schedulers: dict = {}  cannot find where this is used
    default_scheduler = get_my_scheduler(
        sample_sampler=args.sample_sampler,
        v_parameterization=args.v_parameterization,
    )

    pipeline = pipe_class(
        text_encoder=text_encoder,
        vae=vae,
        unet=unet,
        tokenizer=tokenizer,
        scheduler=default_scheduler,
        safety_checker=None,
        feature_extractor=None,
        requires_safety_checker=False,
        clip_skip=args.clip_skip,
    )
    pipeline.to(distributed_state.device)
    save_dir = args.output_dir + "/sample"
    os.makedirs(save_dir, exist_ok=True)

    # preprocess prompts
    for i in range(len(prompts)):
        prompt_dict = prompts[i]
        if isinstance(prompt_dict, str):
            prompt_dict = line_to_prompt_dict(prompt_dict)
            prompts[i] = prompt_dict
        assert isinstance(prompt_dict, dict)

        # Adds an enumerator to the dict based on prompt position. Used later to name image files. Also cleanup of extra data in original prompt dict.
        prompt_dict["enum"] = i
        prompt_dict.pop("subset", None)

    # save random state to restore later
    rng_state = torch.get_rng_state()
    cuda_rng_state = None
    try:
        cuda_rng_state = torch.cuda.get_rng_state() if torch.cuda.is_available() else None
    except Exception:
        pass

    if distributed_state.num_processes <= 1:
        # If only one device is available, just use the original prompt list. We don't need to care about the distribution of prompts.
        with torch.no_grad():
            for prompt_dict in prompts:
                sample_image_inference(
                    accelerator, args, pipeline, save_dir, prompt_dict, epoch, steps, prompt_replacement, controlnet=controlnet
                )
    else:
        # Creating list with N elements, where each element is a list of prompt_dicts, and N is the number of processes available (number of devices available)
        # prompt_dicts are assigned to lists based on order of processes, to attempt to time the image creation time to match enum order. Probably only works when steps and sampler are identical.
        per_process_prompts = []  # list of lists
        for i in range(distributed_state.num_processes):
            per_process_prompts.append(prompts[i :: distributed_state.num_processes])

        with torch.no_grad():
            with distributed_state.split_between_processes(per_process_prompts) as prompt_dict_lists:
                for prompt_dict in prompt_dict_lists[0]:
                    sample_image_inference(
                        accelerator, args, pipeline, save_dir, prompt_dict, epoch, steps, prompt_replacement, controlnet=controlnet
                    )

    # clear pipeline and cache to reduce vram usage
    del pipeline

    # I'm not sure which of these is the correct way to clear the memory, but accelerator's device is used in the pipeline, so I'm using it here.
    # with torch.cuda.device(torch.cuda.current_device()):
    #     torch.cuda.empty_cache()
    clean_memory_on_device(accelerator.device)

    torch.set_rng_state(rng_state)
    if cuda_rng_state is not None:
        torch.cuda.set_rng_state(cuda_rng_state)
    vae.to(org_vae_device)


def sample_image_inference(
    accelerator: Accelerator,
    args: argparse.Namespace,
    pipeline,
    save_dir,
    prompt_dict,
    epoch,
    steps,
    prompt_replacement,
    controlnet=None,
):
    assert isinstance(prompt_dict, dict)
    negative_prompt = prompt_dict.get("negative_prompt")
    sample_steps = prompt_dict.get("sample_steps", 30)
    width = prompt_dict.get("width", 512)
    height = prompt_dict.get("height", 512)
    scale = prompt_dict.get("scale", 7.5)
    seed = prompt_dict.get("seed")
    controlnet_image = prompt_dict.get("controlnet_image")
    prompt: str = prompt_dict.get("prompt", "")
    sampler_name: str = prompt_dict.get("sample_sampler", args.sample_sampler)

    if prompt_replacement is not None:
        prompt = prompt.replace(prompt_replacement[0], prompt_replacement[1])
        if negative_prompt is not None:
            negative_prompt = negative_prompt.replace(prompt_replacement[0], prompt_replacement[1])

    if seed is not None:
        torch.manual_seed(seed)
        torch.cuda.manual_seed(seed)
    else:
        # True random sample image generation
        torch.seed()
        torch.cuda.seed()

    scheduler = get_my_scheduler(
        sample_sampler=sampler_name,
        v_parameterization=args.v_parameterization,
    )
    pipeline.scheduler = scheduler

    if controlnet_image is not None:
        controlnet_image = Image.open(controlnet_image).convert("RGB")
        controlnet_image = controlnet_image.resize((width, height), Image.LANCZOS)

    height = max(64, height - height % 8)  # round to divisible by 8
    width = max(64, width - width % 8)  # round to divisible by 8
    logger.info(f"prompt: {prompt}")
    logger.info(f"negative_prompt: {negative_prompt}")
    logger.info(f"height: {height}")
    logger.info(f"width: {width}")
    logger.info(f"sample_steps: {sample_steps}")
    logger.info(f"scale: {scale}")
    logger.info(f"sample_sampler: {sampler_name}")
    if seed is not None:
        logger.info(f"seed: {seed}")
    with accelerator.autocast():
        latents = pipeline(
            prompt=prompt,
            height=height,
            width=width,
            num_inference_steps=sample_steps,
            guidance_scale=scale,
            negative_prompt=negative_prompt,
            controlnet=controlnet,
            controlnet_image=controlnet_image,
        )

    with torch.cuda.device(torch.cuda.current_device()):
        torch.cuda.empty_cache()

    image = pipeline.latents_to_image(latents)[0]

    # adding accelerator.wait_for_everyone() here should sync up and ensure that sample images are saved in the same order as the original prompt list
    # but adding 'enum' to the filename should be enough

    ts_str = time.strftime("%Y%m%d%H%M%S", time.localtime())
    num_suffix = f"e{epoch:06d}" if epoch is not None else f"{steps:06d}"
    seed_suffix = "" if seed is None else f"_{seed}"
    i: int = prompt_dict["enum"]
    img_filename = f"{'' if args.output_name is None else args.output_name + '_'}{num_suffix}_{i:02d}_{ts_str}{seed_suffix}.png"
    image.save(os.path.join(save_dir, img_filename))

    # wandb有効時のみログを送信
    try:
        wandb_tracker = accelerator.get_tracker("wandb")
        try:
            import wandb
        except ImportError:  # 事前に一度確認するのでここはエラー出ないはず
            raise ImportError("No wandb / wandb がインストールされていないようです")

        wandb_tracker.log({f"sample_{i}": wandb.Image(image)})
    except:  # wandb 無効時
        pass


# endregion


# region 前処理用


class ImageLoadingDataset(torch.utils.data.Dataset):
    def __init__(self, image_paths):
        self.images = image_paths

    def __len__(self):
        return len(self.images)

    def __getitem__(self, idx):
        img_path = self.images[idx]

        try:
            image = Image.open(img_path).convert("RGB")
            # convert to tensor temporarily so dataloader will accept it
            tensor_pil = transforms.functional.pil_to_tensor(image)
        except Exception as e:
            logger.error(f"Could not load image path / 画像を読み込めません: {img_path}, error: {e}")
            return None

        return (tensor_pil, img_path)


# endregion


# collate_fn用 epoch,stepはmultiprocessing.Value
class collator_class:
    def __init__(self, epoch, step, dataset):
        self.current_epoch = epoch
        self.current_step = step
        self.dataset = dataset  # not used if worker_info is not None, in case of multiprocessing

    def __call__(self, examples):
        worker_info = torch.utils.data.get_worker_info()
        # worker_info is None in the main process
        if worker_info is not None:
            dataset = worker_info.dataset
        else:
            dataset = self.dataset

        # set epoch and step
        dataset.set_current_epoch(self.current_epoch.value)
        dataset.set_current_step(self.current_step.value)
        return examples[0]


class LossRecorder:
    def __init__(self):
        self.loss_list: List[float] = []
        self.loss_total: float = 0.0

    def add(self, *, epoch: int, step: int, loss: float) -> None:
        if epoch == 0:
            self.loss_list.append(loss)
        else:
            self.loss_total -= self.loss_list[step]
            self.loss_list[step] = loss
        self.loss_total += loss

    @property
    def moving_average(self) -> float:
        return self.loss_total / len(self.loss_list)<|MERGE_RESOLUTION|>--- conflicted
+++ resolved
@@ -71,11 +71,8 @@
 import library.model_util as model_util
 import library.huggingface_util as huggingface_util
 import library.sai_model_spec as sai_model_spec
-<<<<<<< HEAD
 from library import token_downsampling
-=======
 import library.deepspeed_utils as deepspeed_utils
->>>>>>> b748b48d
 from library.utils import setup_logging
 
 setup_logging()
@@ -976,7 +973,7 @@
             logger.info(f"mean ar error (without repeats): {mean_img_ar_error}")
 
         # データ参照用indexを作る。このindexはdatasetのshuffleに用いられる
-        self.buckets_indices: List(BucketBatchIndex) = []
+        self.buckets_indices: List[BucketBatchIndex] = []
         for bucket_index, bucket in enumerate(self.bucket_manager.buckets):
             batch_count = int(math.ceil(len(bucket) / self.batch_size))
             for batch_index in range(batch_count):
@@ -4524,15 +4521,12 @@
 
             clean_memory_on_device(accelerator.device)
         accelerator.wait_for_everyone()
-<<<<<<< HEAD
 
     # apply token merging patch
     if args.todo_factor:
         token_downsampling.apply_patch(unet, args)
         logger.info(f"enable token downsampling optimization: downsample_factor={args.todo_factor}, max_depth={args.todo_max_depth}")
 
-=======
->>>>>>> b748b48d
     return text_encoder, vae, unet, load_stable_diffusion_format
 
 
