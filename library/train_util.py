--- conflicted
+++ resolved
@@ -3329,7 +3329,6 @@
         help="set maximum time step for U-Net training (1~1000, default is 1000) / U-Net学習時のtime stepの最大値を設定する（1~1000で指定、省略時はデフォルト値(1000)）",
     )
     parser.add_argument(
-<<<<<<< HEAD
         "--timestep_bias_strategy",
         type=str,
         default="none",
@@ -3398,41 +3397,25 @@
         help="Disable ToDo after this many steps. Value less than 1.0 is fraction of total step count",
     )
     parser.add_argument(
-=======
->>>>>>> 71e2c913
         "--loss_type",
         type=str,
         default="l2",
         choices=["l2", "huber", "smooth_l1"],
-<<<<<<< HEAD
-        help="The type of loss to use and whether it's scheduled based on the timestep"
-=======
         help="The type of loss function to use (L2, Huber, or smooth L1), default is L2 / 使用する損失関数の種類（L2、Huber、またはsmooth L1）、デフォルトはL2",
->>>>>>> 71e2c913
     )
     parser.add_argument(
         "--huber_schedule",
         type=str,
-<<<<<<< HEAD
-        default="exponential",
-        choices=["constant", "exponential", "snr"],
-        help="The type of loss to use and whether it's scheduled based on the timestep"
-=======
         default="snr",
         choices=["constant", "exponential", "snr"],
         help="The scheduling method for Huber loss (constant, exponential, or SNR-based). Only used when loss_type is 'huber' or 'smooth_l1'. default is snr"
         + " / Huber損失のスケジューリング方法（constant、exponential、またはSNRベース）。loss_typeが'huber'または'smooth_l1'の場合に有効、デフォルトは snr",
->>>>>>> 71e2c913
     )
     parser.add_argument(
         "--huber_c",
         type=float,
         default=0.1,
-<<<<<<< HEAD
-        help="The huber loss parameter. Only used if one of the huber loss modes (huber or smooth l1) is selected with loss_type.",
-=======
         help="The huber loss parameter. Only used if one of the huber loss modes (huber or smooth l1) is selected with loss_type. default is 0.1 / Huber損失のパラメータ。loss_typeがhuberまたはsmooth l1の場合に有効。デフォルトは0.1",
->>>>>>> 71e2c913
     )
 
     parser.add_argument(
@@ -5210,10 +5193,6 @@
     b_size = latents.shape[0]
     min_timestep = 0 if args.min_timestep is None else args.min_timestep
     max_timestep = noise_scheduler.config.num_train_timesteps if args.max_timestep is None else args.max_timestep
-<<<<<<< HEAD
-=======
-
->>>>>>> 71e2c913
     timesteps, huber_c = get_timesteps_and_huber_c(args, min_timestep, max_timestep, noise_scheduler, b_size, latents.device)
 
     # Add noise to the latents according to the noise magnitude at each timestep
@@ -5231,45 +5210,29 @@
 
 
 # NOTE: if you're using the scheduled version, huber_c has to depend on the timesteps already
-<<<<<<< HEAD
-def conditional_loss(model_pred: torch.Tensor, target: torch.Tensor, reduction: str = "mean", loss_type: str = "l2", huber_c: float = None):
-    if loss_type == 'l2':
-        loss = torch.nn.functional.mse_loss(model_pred, target, reduction=reduction)
-    elif loss_type == 'huber':
-        b_size = huber_c.shape[0]
-        huber_c = huber_c.view(b_size, 1, 1, 1)
-=======
 def conditional_loss(
     model_pred: torch.Tensor, target: torch.Tensor, reduction: str = "mean", loss_type: str = "l2", huber_c: float = 0.1
 ):
+    if isinstance(huber_c, torch.Tensor):
+        b_size = huber_c.shape[0]
+        huber_c = huber_c.view(b_size, 1, 1, 1)
 
     if loss_type == "l2":
         loss = torch.nn.functional.mse_loss(model_pred, target, reduction=reduction)
     elif loss_type == "huber":
->>>>>>> 71e2c913
         loss = 2 * huber_c * (torch.sqrt((model_pred - target) ** 2 + huber_c**2) - huber_c)
         if reduction == "mean":
             loss = torch.mean(loss)
         elif reduction == "sum":
             loss = torch.sum(loss)
-<<<<<<< HEAD
     elif loss_type == 'smooth_l1':
-        b_size = huber_c.shape[0]
-        huber_c = huber_c.view(b_size, 1, 1, 1)
-=======
-    elif loss_type == "smooth_l1":
->>>>>>> 71e2c913
         loss = 2 * (torch.sqrt((model_pred - target) ** 2 + huber_c**2) - huber_c)
         if reduction == "mean":
             loss = torch.mean(loss)
         elif reduction == "sum":
             loss = torch.sum(loss)
     else:
-<<<<<<< HEAD
-        raise NotImplementedError(f'Unsupported Loss Type {loss_type}')
-=======
         raise NotImplementedError(f"Unsupported Loss Type {loss_type}")
->>>>>>> 71e2c913
     return loss
 
 
