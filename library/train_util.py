--- conflicted
+++ resolved
@@ -3238,7 +3238,27 @@
         help="set maximum time step for U-Net training (1~1000, default is 1000) / U-Net学習時のtime stepの最大値を設定する（1~1000で指定、省略時はデフォルト値(1000)）",
     )
     parser.add_argument(
-<<<<<<< HEAD
+        "--loss_type",
+        type=str,
+        default="l2",
+        choices=["l2", "huber", "smooth_l1"],
+        help="The type of loss function to use (L2, Huber, or smooth L1), default is L2 / 使用する損失関数の種類（L2、Huber、またはsmooth L1）、デフォルトはL2",
+    )
+    parser.add_argument(
+        "--huber_schedule",
+        type=str,
+        default="snr",
+        choices=["constant", "exponential", "snr"],
+        help="The scheduling method for Huber loss (constant, exponential, or SNR-based). Only used when loss_type is 'huber' or 'smooth_l1'. default is snr"
+        + " / Huber損失のスケジューリング方法（constant、exponential、またはSNRベース）。loss_typeが'huber'または'smooth_l1'の場合に有効、デフォルトは snr",
+    )
+    parser.add_argument(
+        "--huber_c",
+        type=float,
+        default=0.1,
+        help="The huber loss parameter. Only used if one of the huber loss modes (huber or smooth l1) is selected with loss_type. default is 0.1 / Huber損失のパラメータ。loss_typeがhuberまたはsmooth l1の場合に有効。デフォルトは0.1",
+    )
+    parser.add_argument(
         "--todo_factor",
         type=float,
         nargs="+",
@@ -3251,27 +3271,6 @@
         help=(
             "apply ToDo to deeper layers (lower quality for slight speed increase). SDXL only accepts 2 and 3. Recommend 1 or 2. Default 1 (or 2 for SDXL)"
         ),
-=======
-        "--loss_type",
-        type=str,
-        default="l2",
-        choices=["l2", "huber", "smooth_l1"],
-        help="The type of loss function to use (L2, Huber, or smooth L1), default is L2 / 使用する損失関数の種類（L2、Huber、またはsmooth L1）、デフォルトはL2",
-    )
-    parser.add_argument(
-        "--huber_schedule",
-        type=str,
-        default="snr",
-        choices=["constant", "exponential", "snr"],
-        help="The scheduling method for Huber loss (constant, exponential, or SNR-based). Only used when loss_type is 'huber' or 'smooth_l1'. default is snr"
-        + " / Huber損失のスケジューリング方法（constant、exponential、またはSNRベース）。loss_typeが'huber'または'smooth_l1'の場合に有効、デフォルトは snr",
-    )
-    parser.add_argument(
-        "--huber_c",
-        type=float,
-        default=0.1,
-        help="The huber loss parameter. Only used if one of the huber loss modes (huber or smooth l1) is selected with loss_type. default is 0.1 / Huber損失のパラメータ。loss_typeがhuberまたはsmooth l1の場合に有効。デフォルトは0.1",
->>>>>>> 71e2c913
     )
 
     parser.add_argument(
