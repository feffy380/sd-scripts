This repository contains training, generation and utility scripts for Stable Diffusion.

## FLUX.1 training (WIP)

This feature is experimental. The options and the training script may change in the future. Please let us know if you have any idea to improve the training.

__Please update PyTorch to 2.4.0. We have tested with `torch==2.4.0` and `torchvision==0.19.0` with CUDA 12.4. We also updated `accelerate` to 0.33.0 just to be safe. `requirements.txt` is also updated, so please update the requirements.__

The command to install PyTorch is as follows:
`pip3 install torch==2.4.0 torchvision==0.19.0 --index-url https://download.pytorch.org/whl/cu124`

### Recent Updates

Oct 12, 2024 (update 1):

<<<<<<< HEAD
- During multi-GPU training, caching of latents and Text Encoder outputs is now done in multi-GPU.
- `--text_encoder_batch_size` option is enabled for FLUX.1 LoRA training and fine tuning. This option specifies the batch size for caching Text Encoder outputs (not for training). The default is same as the dataset batch size. If you have enough VRAM, you can increase the batch size to speed up the caching. 
- `--skip_cache_check` option is added to each training script. 
  - When specified, the consistency check of the cache file `*.npz` contents (e.g., image size and flip for latents, mask for Text Encoder outputs) is skipped. 
  - Specify this option if you have a large number of cache files and the consistency check takes time. 
  - Even if this option is specified, the cache will be created if the file does not exist.
  - `--skip_latents_validity_check` in SD3/FLUX.1 is deprecated. Please use `--skip_cache_check` instead.
=======
- [Experimental] FLUX.1 fine-tuning and LoRA training now support "FLUX.1 __compact__" models.
  - A compact model is a model that retains the FLUX.1 architecture but reduces the number of double/single blocks from the default 19/38.
  - The model is automatically determined based on the keys in *.safetensors.
  - Specifications for compact model safetensors:
    - Please specify the block indices as consecutive numbers. An error will occur if there are missing numbers. For example, if you reduce the double blocks to 15, the maximum key will be `double_blocks.14.*`. The same applies to single blocks.
  - LoRA training is unverified.
  - The trained model can be used for inference with `flux_minimal_inference.py`. Other inference environments are unverified.
>>>>>>> e277b578

Oct 12, 2024:

- Multi-GPU training now works on Windows. Thanks to Akegarasu for PR [#1686](https://github.com/kohya-ss/sd-scripts/pull/1686)!
  - In simple tests, SDXL and FLUX.1 LoRA training worked. FLUX.1 fine-tuning did not work, probably due to a PyTorch-related error. Other scripts are unverified.
  - Set up multi-GPU training with `accelerate config`.
  - Specify `--rdzv_backend=c10d` when launching `accelerate launch`. You can also edit `config.yaml` directly.
    ```
    accelerate launch --rdzv_backend=c10d sdxl_train_network.py ...
    ```
  - In multi-GPU training, the memory of multiple GPUs is not integrated. In other words, even if you have two 12GB VRAM GPUs, you cannot train the model that requires 24GB VRAM. Training that can be done with 12GB VRAM is executed at (up to) twice the speed.

Oct 11, 2024:
- ControlNet training for SDXL has been implemented in this branch. Please use `sdxl_train_control_net.py`. 
  - For details on defining the dataset, see [here](docs/train_lllite_README.md#creating-a-dataset-configuration-file).
  - The learning rate for the copy part of the U-Net is specified by `--learning_rate`. The learning rate for the added modules in ControlNet is specified by `--control_net_lr`. The optimal value is still unknown, but try around U-Net `1e-5` and ControlNet `1e-4`.
  - If you want to generate sample images, specify the control image as `--cn path/to/control/image`.
  - The trained weights are automatically converted and saved in Diffusers format. It should be available in ComfyUI.
- Weighting of prompts (captions) during training in SDXL is now supported (e.g., `(some text)`, `[some text]`, `(some text:1.4)`, etc.). The function is enabled by specifying `--weighted_captions`. 
  - The default is `False`. It is same as before, and the parentheses are used as normal text.
  - If `--weighted_captions` is specified, please use `\` to escape the parentheses in the prompt. For example, `\(some text:1.4\)`.

Oct 6, 2024:
- In FLUX.1 LoRA training and fine-tuning, the specified weight file (*.safetensors) is automatically determined to be dev or schnell. This allows schnell models to be loaded correctly. Note that LoRA training with schnell models and fine-tuning with schnell models are unverified.
- FLUX.1 LoRA training and fine-tuning can now load weights in Diffusers format in addition to BFL format (a single *.safetensors file). Please specify the parent directory of `transformer` or `diffusion_pytorch_model-00001-of-00003.safetensors` with the full path. However, Diffusers format CLIP/T5XXL is not supported. Saving is supported only in BFL format.

Sep 26, 2024:
The implementation of block swap during FLUX.1 fine-tuning has been changed to improve speed about 10% (depends on the environment). A new `--blocks_to_swap` option has been added, and `--double_blocks_to_swap` and `--single_blocks_to_swap` are deprecated. `--double_blocks_to_swap` and `--single_blocks_to_swap` are working as before, but they will be removed in the future. See [FLUX.1 fine-tuning](#flux1-fine-tuning) for details.


Sep 18, 2024 (update 1):
Fixed an issue where train()/eval() was not called properly with the schedule-free optimizer. The schedule-free optimizer can be used in FLUX.1 LoRA training and fine-tuning for now.

Sep 18, 2024:

- Schedule-free optimizer is added. Thanks to sdbds! See PR [#1600](https://github.com/kohya-ss/sd-scripts/pull/1600) for details.
  - Details of the schedule-free optimizer can be found in [facebookresearch/schedule_free](https://github.com/facebookresearch/schedule_free).
  - `schedulefree` is added to the dependencies. Please update the library if necessary.
  - AdamWScheduleFree or SGDScheduleFree can be used. Specify `adamwschedulefree` or `sgdschedulefree` in `--optimizer_type`.
  - Wrapper classes are not available for now.
  - These can be used not only for FLUX.1 training but also for other training scripts after merging to the dev/main branch.

Sep 16, 2024:

 Added `train_double_block_indices` and `train_double_block_indices` to the LoRA training script to specify the indices of the blocks to train. See [Specify blocks to train in FLUX.1 LoRA training](#specify-blocks-to-train-in-flux1-lora-training) for details.

Sep 15, 2024:

Added a script `convert_diffusers_to_flux.py` to convert Diffusers format FLUX.1 models (checkpoints) to BFL format. See `--help` for usage. Only Flux models are supported. AE/CLIP/T5XXL are not supported. 

The implementation is based on 2kpr's code. Thanks to 2kpr!

Sep 14, 2024:
- You can now specify the rank for each layer in FLUX.1. See [Specify rank for each layer in FLUX.1](#specify-rank-for-each-layer-in-flux1) for details.
- OFT is now supported with FLUX.1. See [FLUX.1 OFT training](#flux1-oft-training) for details.

Sep 11, 2024: 
Logging to wandb is improved. See PR [#1576](https://github.com/kohya-ss/sd-scripts/pull/1576) for details. Thanks to p1atdev!

Sep 10, 2024:
In FLUX.1 LoRA training, individual learning rates can be specified for CLIP-L and T5XXL. By specifying multiple numbers in `--text_encoder_lr`, you can set the learning rates for CLIP-L and T5XXL separately. Specify like `--text_encoder_lr 1e-4 1e-5`. The first value is the learning rate for CLIP-L, and the second value is for T5XXL. If you specify only one, the learning rates for CLIP-L and T5XXL will be the same.

Sep 9, 2024:
Added `--negative_prompt` and `--cfg_scale` to `flux_minimal_inference.py`. Negative prompts can be used. 

Sep 5, 2024 (update 1):

Added `--cpu_offload_checkpointing` option to LoRA training script. Offloads gradient checkpointing to CPU. This reduces up to 1GB of VRAM usage but slows down the training by about 15%. Cannot be used with `--split_mode`.

Sep 5, 2024:

The LoRA merge script now supports CLIP-L and T5XXL LoRA. Please specify `--clip_l` and `--t5xxl`. `--clip_l_save_to` and `--t5xxl_save_to` specify the save destination for CLIP-L and T5XXL. See [Merge LoRA to FLUX.1 checkpoint](#merge-lora-to-flux1-checkpoint) for details.

Sep 4, 2024:
- T5XXL LoRA is supported in LoRA training. Remove `--network_train_unet_only` and add `train_t5xxl=True` to `--network_args`. CLIP-L is also trained at the same time (T5XXL only cannot be trained). The trained model can be used with ComfyUI. See [Key Features for FLUX.1 LoRA training](#key-features-for-flux1-lora-training) for details.
- In LoRA training, when `--fp8_base` is specified, you can specify `t5xxl_fp8_e4m3fn.safetensors` as the T5XXL weights. However, it is recommended to use fp16 weights for caching.
- Fixed an issue where the training CLIP-L LoRA was not used in sample image generation during LoRA training.

Sep 1, 2024:
- `--timestamp_sampling` has `flux_shift` option. Thanks to sdbds!
  - This is the same shift as FLUX.1 dev inference, adjusting the timestep sampling depending on the resolution. `--discrete_flow_shift` is ignored when `flux_shift` is specified. It is not verified which is better, `shift` or `flux_shift`.

Aug 29, 2024: 
Please update `safetensors` to `0.4.4` to fix the error when using `--resume`. `requirements.txt` is updated.

### Contents

- [FLUX.1 LoRA training](#flux1-lora-training)
  - [Key Options for FLUX.1 LoRA training](#key-options-for-flux1-lora-training)
  - [Distribution of timesteps](#distribution-of-timesteps)
  - [Key Features for FLUX.1 LoRA training](#key-features-for-flux1-lora-training)
  - [Specify rank for each layer in FLUX.1](#specify-rank-for-each-layer-in-flux1)
  - [Specify blocks to train in FLUX.1 LoRA training](#specify-blocks-to-train-in-flux1-lora-training)
- [FLUX.1 OFT training](#flux1-oft-training)
- [Inference for FLUX.1 with LoRA model](#inference-for-flux1-with-lora-model)
- [FLUX.1 fine-tuning](#flux1-fine-tuning)
  - [Key Features for FLUX.1 fine-tuning](#key-features-for-flux1-fine-tuning)
- [Extract LoRA from FLUX.1 Models](#extract-lora-from-flux1-models)
- [Convert FLUX LoRA](#convert-flux-lora)
- [Merge LoRA to FLUX.1 checkpoint](#merge-lora-to-flux1-checkpoint)
- [FLUX.1 Multi-resolution training](#flux1-multi-resolution-training)
- [Convert Diffusers to FLUX.1](#convert-diffusers-to-flux1)

### FLUX.1 LoRA training

We have added a new training script for LoRA training. The script is `flux_train_network.py`. See `--help` for options. 

FLUX.1 model, CLIP-L, and T5XXL models are recommended to be in bf16/fp16 format. If you specify `--fp8_base`, you can use fp8 models for FLUX.1. The fp8 model is only compatible with `float8_e4m3fn` format.

Sample command is below. It will work with 24GB VRAM GPUs. 

```
accelerate launch  --mixed_precision bf16 --num_cpu_threads_per_process 1 flux_train_network.py 
--pretrained_model_name_or_path flux1-dev.safetensors --clip_l sd3/clip_l.safetensors --t5xxl sd3/t5xxl_fp16.safetensors 
--ae ae.safetensors --cache_latents_to_disk --save_model_as safetensors --sdpa --persistent_data_loader_workers 
--max_data_loader_n_workers 2 --seed 42 --gradient_checkpointing --mixed_precision bf16 --save_precision bf16 
--network_module networks.lora_flux --network_dim 4 --optimizer_type adamw8bit --learning_rate 1e-4 
--cache_text_encoder_outputs --cache_text_encoder_outputs_to_disk --fp8_base 
--highvram --max_train_epochs 4 --save_every_n_epochs 1 --dataset_config dataset_1024_bs2.toml 
--output_dir path/to/output/dir --output_name flux-lora-name 
--timestep_sampling shift --discrete_flow_shift 3.1582 --model_prediction_type raw --guidance_scale 1.0 
```
(The command is multi-line for readability. Please combine it into one line.)

The training can be done with 16GB VRAM GPUs with Adafactor optimizer. Please use settings like below:

```
--optimizer_type adafactor --optimizer_args "relative_step=False" "scale_parameter=False" "warmup_init=False" --lr_scheduler constant_with_warmup --max_grad_norm 0.0
```

The training can be done with 12GB VRAM GPUs with Adafactor optimizer, `--split_mode` and `train_blocks=single` options. Please use settings like below:

```
--optimizer_type adafactor --optimizer_args "relative_step=False" "scale_parameter=False" "warmup_init=False" --split_mode --network_args "train_blocks=single" --lr_scheduler constant_with_warmup --max_grad_norm 0.0
```

`--cpu_offload_checkpointing` offloads gradient checkpointing to CPU. This reduces up to 1GB of VRAM usage but slows down the training by about 15%. Cannot be used with `--split_mode`.

We also not sure how many epochs are needed for convergence, and how the learning rate should be adjusted.

The trained LoRA model can be used with ComfyUI. 

#### Key Options for FLUX.1 LoRA training

There are many unknown points in FLUX.1 training, so some settings can be specified by arguments. Here are the arguments. The arguments and sample settings are still experimental and may change in the future. Feedback on the settings is welcome.

- `--pretrained_model_name_or_path` is the path to the pretrained model (FLUX.1). bf16 (original BFL model) is recommended (`flux1-dev.safetensors` or `flux1-dev.sft`). If you specify `--fp8_base`, you can use fp8 models for FLUX.1. The fp8 model is only compatible with `float8_e4m3fn` format.
- `--clip_l` is the path to the CLIP-L model. 
- `--t5xxl` is the path to the T5XXL model. If you specify `--fp8_base`, you can use fp8 (float8_e4m3fn) models for T5XXL. However, it is recommended to use fp16 models for caching.
- `--ae` is the path to the autoencoder model (`ae.safetensors` or `ae.sft`).

- `--timestep_sampling` is the method to sample timesteps (0-1):
  - `sigma`: sigma-based, same as SD3
  - `uniform`: uniform random
  - `sigmoid`: sigmoid of random normal, same as x-flux, AI-toolkit etc.
  - `shift`: shifts the value of sigmoid of normal distribution random number
  - `flux_shift`: shifts the value of sigmoid of normal distribution random number, depending on the resolution (same as FLUX.1 dev inference). `--discrete_flow_shift` is ignored when `flux_shift` is specified.
- `--sigmoid_scale` is the scale factor for sigmoid timestep sampling (only used when timestep-sampling is "sigmoid"). The default is 1.0. Larger values will make the sampling more uniform.
  - This option is effective even when`--timestep_sampling shift` is specified.
  - Normally, leave it at 1.0. Larger values make the value before shift closer to a uniform distribution.
- `--model_prediction_type` is how to interpret and process the model prediction:
  - `raw`: use as is, same as x-flux
  - `additive`: add to noisy input
  - `sigma_scaled`: apply sigma scaling, same as SD3
- `--discrete_flow_shift` is the discrete flow shift for the Euler Discrete Scheduler, default is 3.0 (same as SD3).

The existing `--loss_type` option may be useful for FLUX.1 training. The default is `l2`.

~~In our experiments, `--timestep_sampling sigma --model_prediction_type raw --discrete_flow_shift 1.0` with `--loss_type l2` seems to work better than the default (SD3) settings. The multiplier of LoRA should be adjusted.~~

In our experiments, `--timestep_sampling shift --discrete_flow_shift 3.1582 --model_prediction_type raw --guidance_scale 1.0` (with the default `l2` loss_type) seems to work better. 

The settings in [AI Toolkit by Ostris](https://github.com/ostris/ai-toolkit) seems to be equivalent to `--timestep_sampling sigmoid --model_prediction_type raw --guidance_scale 1.0` (with the default `l2` loss_type). 

Other settings may work better, so please try different settings.

Other options are described below.

#### Distribution of timesteps

`--timestep_sampling` and `--sigmoid_scale`, `--discrete_flow_shift` adjust the distribution of timesteps. The distribution is shown in the figures below.

The effect of `--discrete_flow_shift` with `--timestep_sampling shift` (when `--sigmoid_scale` is not specified, the default is 1.0):
![Figure_2](https://github.com/user-attachments/assets/d9de42f9-f17d-40da-b88d-d964402569c6)

The difference between `--timestep_sampling sigmoid` and `--timestep_sampling uniform` (when `--timestep_sampling sigmoid` or `uniform` is specified, `--discrete_flow_shift` is ignored):
![Figure_3](https://github.com/user-attachments/assets/27029009-1f5d-4dc0-bb24-13d02ac4fdad)

The effect of `--timestep_sampling sigmoid` and `--sigmoid_scale` (when `--timestep_sampling sigmoid` is specified, `--discrete_flow_shift` is ignored):
![Figure_4](https://github.com/user-attachments/assets/08a2267c-e47e-48b7-826e-f9a080787cdc)

#### Key Features for FLUX.1 LoRA training

1. CLIP-L and T5XXL LoRA Support:
   - FLUX.1 LoRA training now supports CLIP-L and T5XXL LoRA training.
   - Remove `--network_train_unet_only` from your command.
   - Add `train_t5xxl=True` to `--network_args` to train T5XXL LoRA. CLIP-L is also trained at the same time.
   - T5XXL output can be cached for CLIP-L LoRA training. So, `--cache_text_encoder_outputs` or `--cache_text_encoder_outputs_to_disk` is also available.
   - The learning rates for CLIP-L and T5XXL can be specified separately. Multiple numbers can be specified in `--text_encoder_lr`. For example, `--text_encoder_lr 1e-4 1e-5`. The first value is the learning rate for CLIP-L, and the second value is for T5XXL. If you specify only one, the learning rates for CLIP-L and T5XXL will be the same. If `--text_encoder_lr` is not specified, the default learning rate `--learning_rate` is used for both CLIP-L and T5XXL.
   - The trained LoRA can be used with ComfyUI.
   - Note: `flux_extract_lora.py`, `convert_flux_lora.py`and `merge_flux_lora.py` do not support CLIP-L and T5XXL LoRA yet.

    | trained LoRA|option|network_args|cache_text_encoder_outputs (*1)|
    |---|---|---|---|
    |FLUX.1|`--network_train_unet_only`|-|o|
    |FLUX.1 + CLIP-L|-|-|o (*2)|
    |FLUX.1 + CLIP-L + T5XXL|-|`train_t5xxl=True`|-|
    |CLIP-L (*3)|`--network_train_text_encoder_only`|-|o (*2)|
    |CLIP-L + T5XXL (*3)|`--network_train_text_encoder_only`|`train_t5xxl=True`|-|

    - *1: `--cache_text_encoder_outputs` or `--cache_text_encoder_outputs_to_disk` is also available.
    - *2: T5XXL output can be cached for CLIP-L LoRA training.
    - *3: Not tested yet.

2. Experimental FP8/FP16 mixed training:
   - `--fp8_base_unet` enables training with fp8 for FLUX and bf16/fp16 for CLIP-L/T5XXL.
   - FLUX can be trained with fp8, and CLIP-L/T5XXL can be trained with bf16/fp16.
   - When specifying this option, the `--fp8_base` option is automatically enabled.

3. Split Q/K/V Projection Layers (Experimental):
   - Added an option to split the projection layers of q/k/v/txt in the attention and apply LoRA to each of them.
   - Specify `"split_qkv=True"` in network_args like `--network_args "split_qkv=True"` (`train_blocks` is also available).
   - May increase expressiveness but also training time.
   - The trained model is compatible with normal LoRA models in sd-scripts and can be used in environments like ComfyUI.
   - Converting to AI-toolkit (Diffusers) format with `convert_flux_lora.py` will reduce the size.
   
4. T5 Attention Mask Application:
   - T5 attention mask is applied when `--apply_t5_attn_mask` is specified.
   - Now applies mask when encoding T5 and in the attention of Double and Single Blocks
   - Affects fine-tuning, LoRA training, and inference in `flux_minimal_inference.py`.

5. Multi-resolution Training Support:
   - FLUX.1 now supports multi-resolution training, even with caching latents to disk.


Technical details of Q/K/V split: 

In the implementation of Black Forest Labs' model, the projection layers of q/k/v (and txt in single blocks) are concatenated into one. If LoRA is added there as it is, the LoRA module is only one, and the dimension is large. In contrast, in the implementation of Diffusers, the projection layers of q/k/v/txt are separated. Therefore, the LoRA module is applied to q/k/v/txt separately, and the dimension is smaller. This option is for training LoRA similar to the latter.

The compatibility of the saved model (state dict) is ensured by concatenating the weights of multiple LoRAs. However, since there are zero weights in some parts, the model size will be large.

#### Specify rank for each layer in FLUX.1

You can specify the rank for each layer in FLUX.1 by specifying the following network_args. If you specify `0`, LoRA will not be applied to that layer.

When network_args is not specified, the default value (`network_dim`) is applied, same as before.

|network_args|target layer|
|---|---|
|img_attn_dim|img_attn in DoubleStreamBlock|
|txt_attn_dim|txt_attn in DoubleStreamBlock|
|img_mlp_dim|img_mlp in DoubleStreamBlock|
|txt_mlp_dim|txt_mlp in DoubleStreamBlock|
|img_mod_dim|img_mod in DoubleStreamBlock|
|txt_mod_dim|txt_mod in DoubleStreamBlock|
|single_dim|linear1 and linear2 in SingleStreamBlock|
|single_mod_dim|modulation in SingleStreamBlock|

`"verbose=True"` is also available for debugging. It shows the rank of each layer.

example: 
```
--network_args "img_attn_dim=4" "img_mlp_dim=8" "txt_attn_dim=2" "txt_mlp_dim=2" 
"img_mod_dim=2" "txt_mod_dim=2" "single_dim=4" "single_mod_dim=2" "verbose=True"
```

You can apply LoRA to the conditioning layers of Flux by specifying `in_dims` in network_args. When specifying, be sure to specify 5 numbers in `[]` as a comma-separated list.

example: 
```
--network_args "in_dims=[4,2,2,2,4]"
```

Each number corresponds to `img_in`, `time_in`, `vector_in`, `guidance_in`, `txt_in`. The above example applies LoRA to all conditioning layers, with rank 4 for `img_in`, 2 for `time_in`, `vector_in`, `guidance_in`, and 4 for `txt_in`.

If you specify `0`, LoRA will not be applied to that layer. For example, `[4,0,0,0,4]` applies LoRA only to `img_in` and `txt_in`.

#### Specify blocks to train in FLUX.1 LoRA training

You can specify the blocks to train in FLUX.1 LoRA training by specifying `train_double_block_indices` and `train_single_block_indices` in network_args. The indices are 0-based. The default (when omitted) is to train all blocks. The indices are specified as a list of integers or a range of integers, like `0,1,5,8` or `0,1,4-5,7`. The number of double blocks is 19, and the number of single blocks is 38, so the valid range is 0-18 and 0-37, respectively. `all` is also available to train all blocks, `none` is also available to train no blocks.

example: 
```
--network_args "train_double_block_indices=0,1,8-12,18" "train_single_block_indices=3,10,20-25,37"
```

```
--network_args "train_double_block_indices=none" "train_single_block_indices=10-15"
```

If you specify one of `train_double_block_indices` or `train_single_block_indices`, the other will be trained as usual. 

### FLUX.1 OFT training

You can train OFT with almost the same options as LoRA, such as `--timestamp_sampling`. The following points are different.

- Change `--network_module` from `networks.lora_flux` to `networks.oft_flux`.
- `--network_dim` is the number of OFT blocks. Unlike LoRA rank, the smaller the dim, the larger the model. We recommend about 64 or 128. Please make the output dimension of the target layer of OFT divisible by the value of `--network_dim` (an error will occur if it is not divisible). Valid values are 64, 128, 256, 512, 1024, etc.
- `--network_alpha` is treated as a constraint for OFT. We recommend about 1e-2 to 1e-4. The default value when omitted is 1, which is too large, so be sure to specify it.
- CLIP/T5XXL is not supported. Specify `--network_train_unet_only`.
- `--network_args` specifies the hyperparameters of OFT. The following are valid:
    - Specify `enable_all_linear=True` to target all linear connections in the MLP layer. The default is False, which targets only attention.

Currently, there is no environment to infer FLUX.1 OFT. Inference is only possible with `flux_minimal_inference.py` (specify OFT model with `--lora`).

Sample command is below. It will work with 24GB VRAM GPUs with the batch size of 1.

```
--network_module networks.oft_flux  --network_dim 128 --network_alpha 1e-3 
--network_args "enable_all_linear=True" --learning_rate 1e-5 
```

The training can be done with 16GB VRAM GPUs without `--enable_all_linear` option and with Adafactor optimizer. 

### Inference for FLUX.1 with LoRA model

The inference script is also available. The script is `flux_minimal_inference.py`. See `--help` for options. 

```
python flux_minimal_inference.py --ckpt flux1-dev.safetensors --clip_l sd3/clip_l.safetensors --t5xxl sd3/t5xxl_fp16.safetensors --ae ae.safetensors --dtype bf16 --prompt "a cat holding a sign that says hello world" --out path/to/output/dir --seed 1 --flux_dtype fp8 --offload --lora lora-flux-name.safetensors;1.0
```

### FLUX.1 fine-tuning

The memory-efficient training with block swap is based on 2kpr's implementation. Thanks to 2kpr!

__`--double_blocks_to_swap` and `--single_blocks_to_swap` are deprecated. These options is still available, but they will be removed in the future. Please use `--blocks_to_swap` instead. These options are equivalent to specifying `double_blocks_to_swap + single_blocks_to_swap // 2` in `--blocks_to_swap`.__

Sample command for FLUX.1 fine-tuning is below. This will work with 24GB VRAM GPUs, and 64GB main memory is recommended. 

```
accelerate launch  --mixed_precision bf16 --num_cpu_threads_per_process 1 flux_train.py   
--pretrained_model_name_or_path flux1-dev.safetensors  --clip_l clip_l.safetensors --t5xxl t5xxl_fp16.safetensors --ae ae_dev.safetensors 
--save_model_as safetensors --sdpa --persistent_data_loader_workers --max_data_loader_n_workers 2 
--seed 42 --gradient_checkpointing --mixed_precision bf16 --save_precision bf16 
--dataset_config dataset_1024_bs1.toml  --output_dir path/to/output/dir --output_name output-name 
--learning_rate 5e-5 --max_train_epochs 4  --sdpa --highvram --cache_text_encoder_outputs_to_disk --cache_latents_to_disk --save_every_n_epochs 1 
--optimizer_type adafactor --optimizer_args "relative_step=False" "scale_parameter=False" "warmup_init=False" 
--lr_scheduler constant_with_warmup --max_grad_norm 0.0 
--timestep_sampling shift --discrete_flow_shift 3.1582 --model_prediction_type raw --guidance_scale 1.0 
--fused_backward_pass  --blocks_to_swap 8 --full_bf16 
```
(The command is multi-line for readability. Please combine it into one line.)

Options are almost the same as LoRA training. The difference is `--full_bf16`, `--fused_backward_pass` and  `--blocks_to_swap`. `--cpu_offload_checkpointing` is also available.

`--full_bf16` enables the training with bf16 (weights and gradients). 

`--fused_backward_pass` enables the fusing of the optimizer step into the backward pass for each parameter. This reduces the memory usage during training. Only Adafactor optimizer is supported for now. Stochastic rounding is also enabled when `--fused_backward_pass` and `--full_bf16` are specified.

`--blockwise_fused_optimizers` enables the fusing of the optimizer step into the backward pass for each block. This is similar to `--fused_backward_pass`. Any optimizer can be used, but Adafactor is recommended for memory efficiency and stochastic rounding. `--blockwise_fused_optimizers` cannot be used with `--fused_backward_pass`. Stochastic rounding is not supported for now.

`--blocks_to_swap` is the number of blocks to swap. The default is None (no swap). These options must be combined with `--fused_backward_pass` or `--blockwise_fused_optimizers`. The recommended maximum value is 36. 

`--cpu_offload_checkpointing` is to offload the gradient checkpointing to CPU. This reduces about 2GB of VRAM usage. 

All these options are experimental and may change in the future.

The increasing the number of blocks to swap may reduce the memory usage, but the training speed will be slower. `--cpu_offload_checkpointing` also slows down the training.

Swap 8 blocks without cpu offload checkpointing may be a good starting point for 24GB VRAM GPUs. Please try different settings according to VRAM usage and training speed.

The learning rate and the number of epochs are not optimized yet. Please adjust them according to the training results.

#### How to use block swap

There are two possible ways to use block swap. It is unknown which is better.

1. Swap the minimum number of blocks that fit in VRAM with batch size 1 and shorten the training speed of one step.

    The above command example is for this usage.

2. Swap many blocks to increase the batch size and shorten the training speed per data.

    For example, swapping 20 blocks seems to increase the batch size to about 6. In this case, the training speed per data will be relatively faster than 1.
  
#### Training with <24GB VRAM GPUs

Swap 28 blocks without cpu offload checkpointing may be working with 12GB VRAM GPUs. Please try different settings according to VRAM size of your GPU.

T5XXL requires about 10GB of VRAM, so 10GB of VRAM will be minimum requirement for FLUX.1 fine-tuning.

#### Key Features for FLUX.1 fine-tuning

1.  Technical details of block swap:
    - Reduce memory usage by transferring double and single blocks of FLUX.1 from GPU to CPU when they are not needed.
    - During forward pass, the weights of the blocks that have finished calculation are transferred to CPU, and the weights of the blocks to be calculated are transferred to GPU.
    - The same is true for the backward pass, but the order is reversed. The gradients remain on the GPU.
    - Since the transfer between CPU and GPU takes time, the training will be slower.
    - `--blocks_to_swap` specify the number of blocks to swap. 
    - About 640MB of memory can be saved per block.
    - Since the memory usage of one double block and two single blocks is almost the same, the transfer of single blocks is done in units of two. For example, consider the case of `--blocks_to_swap 6`.
      - Before the forward pass, all double blocks and 26 (=38-12) single blocks are on the GPU. The last 12 single blocks are on the CPU.
      - In the forward pass, the 6 double blocks that have finished calculation (the first 6 blocks) are transferred to the CPU, and the 12 single blocks to be calculated (the last 12 blocks) are transferred to the GPU.
      - The same is true for the backward pass, but in reverse order. The 12 single blocks that have finished calculation are transferred to the CPU, and the 6 double blocks to be calculated are transferred to the GPU. 
      - After the backward pass, the blocks are back to their original locations.

2. Sample Image Generation:
   - Sample image generation during training is now supported.
   - The prompts are cached and used for generation if `--cache_latents` is specified. So changing the prompts during training will not affect the generated images.
   - Specify options such as `--sample_prompts` and `--sample_every_n_epochs`.
   - Note: It will be very slow when `--split_mode` is specified.

3. Experimental Memory-Efficient Saving:
   - `--mem_eff_save` option can further reduce memory consumption during model saving (about 22GB).
   - This is a custom implementation and may cause unexpected issues. Use with caution.

4. T5XXL Token Length Control:
   - Added `--t5xxl_max_token_length` option to specify the maximum token length of T5XXL.
   - Default is 512 in dev and 256 in schnell models.

5. Multi-GPU Training Support:
   - Note: `--double_blocks_to_swap` and `--single_blocks_to_swap` cannot be used in multi-GPU training.

6. Disable mmap Load for Safetensors:
   - `--disable_mmap_load_safetensors` option now works in `flux_train.py`.
   - Speeds up model loading during training in WSL2.
   - Effective in reducing memory usage when loading models during multi-GPU training.


### Extract LoRA from FLUX.1 Models

Script: `networks/flux_extract_lora.py`

Extracts LoRA from the difference between two FLUX.1 models.

Offers memory-efficient option with `--mem_eff_safe_open`.

CLIP-L LoRA is not supported.

### Convert FLUX LoRA

Script: `convert_flux_lora.py`

Converts LoRA between sd-scripts format (BFL-based) and AI-toolkit format (Diffusers-based).

If you use LoRA in the inference environment, converting it to AI-toolkit format may reduce temporary memory usage.

Note that re-conversion will increase the size of LoRA.

CLIP-L/T5XXL LoRA is not supported.

### Merge LoRA to FLUX.1 checkpoint

`networks/flux_merge_lora.py` merges LoRA to FLUX.1 checkpoint, CLIP-L or T5XXL models. __The script is experimental.__ 

```
python networks/flux_merge_lora.py --flux_model flux1-dev.safetensors --save_to output.safetensors --models lora1.safetensors --ratios 2.0 --save_precision fp16 --loading_device cuda --working_device cpu
```

You can also merge multiple LoRA models into a FLUX.1 model. Specify multiple LoRA models in `--models`. Specify the same number of ratios in `--ratios`.

CLIP-L and T5XXL LoRA are supported. `--clip_l` and `--clip_l_save_to` are for CLIP-L, `--t5xxl` and `--t5xxl_save_to` are for T5XXL. Sample command is below.

```
--clip_l clip_l.safetensors --clip_l_save_to merged_clip_l.safetensors  --t5xxl t5xxl_fp16.safetensors --t5xxl_save_to merged_t5xxl.safetensors
```

FLUX.1, CLIP-L, and T5XXL can be merged together or separately for memory efficiency.

An experimental option `--mem_eff_load_save` is available. This option is for memory-efficient loading and saving. It may also speed up loading and saving. 

`--loading_device` is the device to load the LoRA models. `--working_device` is the device to merge (calculate) the models. Default is `cpu` for both. Loading / working device examples are below (in the case of `--save_precision fp16` or `--save_precision bf16`, `float32` will consume more memory):

- 'cpu' / 'cpu': Uses >50GB of RAM, but works on any machine.
- 'cuda' / 'cpu': Uses 24GB of VRAM, but requires 30GB of RAM.
- 'cpu' / 'cuda': Uses 4GB of VRAM, but requires 50GB of RAM, faster than 'cpu' / 'cpu' or 'cuda' / 'cpu'.
- 'cuda' / 'cuda': Uses 30GB of VRAM, but requires 30GB of RAM, faster than 'cpu' / 'cpu' or 'cuda' / 'cpu'.

`--save_precision` is the precision to save the merged model. In the case of LoRA models are trained with `bf16`, we are not sure which is better, `fp16` or `bf16` for `--save_precision`.

The script can merge multiple LoRA models. If you want to merge multiple LoRA models, specify `--concat` option to work the merged LoRA model properly.

### FLUX.1 Multi-resolution training

You can define multiple resolutions in the dataset configuration file.

The dataset configuration file is like below. You can define multiple resolutions with different batch sizes. The resolutions are defined in the `[[datasets]]` section. The `[[datasets.subsets]]` section is for the dataset directory. Please specify the same directory for each resolution.

```
[general]
# define common settings here
flip_aug = true
color_aug = false
keep_tokens_separator= "|||"
shuffle_caption = false
caption_tag_dropout_rate = 0
caption_extension = ".txt"

[[datasets]]
# define the first resolution here
batch_size = 2
enable_bucket = true
resolution = [1024, 1024]

  [[datasets.subsets]]
  image_dir = "path/to/image/dir"
  num_repeats = 1

[[datasets]]
# define the second resolution here
batch_size = 3
enable_bucket = true
resolution = [768, 768]

  [[datasets.subsets]]
  image_dir = "path/to/image/dir"
  num_repeats = 1

[[datasets]]
# define the third resolution here
batch_size = 4
enable_bucket = true
resolution = [512, 512]

  [[datasets.subsets]]
  image_dir = "path/to/image/dir"
  num_repeats = 1
```

### Convert Diffusers to FLUX.1

Script: `convert_diffusers_to_flux1.py`

Converts Diffusers models to FLUX.1 models. The script is experimental. See `--help` for options. schnell and dev models are supported. AE/CLIP/T5XXL are not supported. The diffusers folder is a parent folder of `rmer` folder.

```
python tools/convert_diffusers_to_flux.py --diffusers_path path/to/diffusers_folder_or_00001_safetensors --save_to path/to/flux1.safetensors --mem_eff_load_save --save_precision bf16
```

## SD3 training

SD3 training is done with `sd3_train.py`. 

__Sep 1, 2024__:
- `--num_last_block_to_freeze` is added to `sd3_train.py`. This option is to freeze the last n blocks of the MMDiT. See [#1417](https://github.com/kohya-ss/sd-scripts/pull/1417) for details. Thanks to sdbds!

__Jul  27, 2024__: 
- Latents and text encoder outputs caching mechanism is refactored significantly. 
  - Existing cache files for SD3 need to be recreated. Please delete the previous cache files. 
  - With this change, dataset initialization is significantly faster, especially for large datasets. 

- Architecture-dependent parts are extracted from the dataset (`train_util.py`). This is expected to make it easier to add future architectures.

- Architecture-dependent parts including the cache mechanism for SD1/2/SDXL are also extracted. The basic operation of SD1/2/SDXL training on the sd3 branch has been confirmed, but there may be bugs. Please use the main or dev branch for SD1/2/SDXL training.

---

`fp16` and `bf16` are available for mixed precision training. We are not sure which is better.

`optimizer_type = "adafactor"` is recommended for 24GB VRAM GPUs. `cache_text_encoder_outputs_to_disk` and `cache_latents_to_disk` are necessary currently. 

`clip_l`, `clip_g` and `t5xxl` can be specified if the checkpoint does not include them.  

t5xxl works with `fp16` now.

There are `t5xxl_device` and `t5xxl_dtype` options for `t5xxl` device and dtype. 

`text_encoder_batch_size` is added experimentally for caching faster.

```toml
learning_rate = 1e-6 # seems to depend on the batch size
optimizer_type = "adafactor"
optimizer_args = [ "scale_parameter=False", "relative_step=False", "warmup_init=False" ]
cache_text_encoder_outputs = true
cache_text_encoder_outputs_to_disk = true
vae_batch_size = 1
text_encoder_batch_size = 4
cache_latents = true
cache_latents_to_disk = true
```

__2024/7/27:__

Latents およびテキストエンコーダ出力のキャッシュの仕組みを大きくリファクタリングしました。SD3 用の既存のキャッシュファイルの再作成が必要になりますが、ご了承ください（以前のキャッシュファイルは削除してください）。これにより、特にデータセットの規模が大きい場合のデータセット初期化が大幅に高速化されます。

データセット (`train_util.py`) からアーキテクチャ依存の部分を切り出しました。これにより将来的なアーキテクチャ追加が容易になると期待しています。

SD1/2/SDXL のキャッシュ機構を含むアーキテクチャ依存の部分も切り出しました。sd3 ブランチの SD1/2/SDXL 学習について、基本的な動作は確認していますが、不具合があるかもしれません。SD1/2/SDXL の学習には main または dev ブランチをお使いください。

--- 

[__Change History__](#change-history) is moved to the bottom of the page. 
更新履歴は[ページ末尾](#change-history)に移しました。

[日本語版READMEはこちら](./README-ja.md)

For easier use (GUI and PowerShell scripts etc...), please visit [the repository maintained by bmaltais](https://github.com/bmaltais/kohya_ss). Thanks to @bmaltais!

This repository contains the scripts for:

* DreamBooth training, including U-Net and Text Encoder
* Fine-tuning (native training), including U-Net and Text Encoder
* LoRA training
* Textual Inversion training
* Image generation
* Model conversion (supports 1.x and 2.x, Stable Diffision ckpt/safetensors and Diffusers)

## About requirements.txt

The file does not contain requirements for PyTorch. Because the version of PyTorch depends on the environment, it is not included in the file. Please install PyTorch first according to the environment. See installation instructions below.

The scripts are tested with Pytorch 2.1.2. 2.0.1 and 1.12.1 is not tested but should work.

## Links to usage documentation

Most of the documents are written in Japanese.

[English translation by darkstorm2150 is here](https://github.com/darkstorm2150/sd-scripts#links-to-usage-documentation). Thanks to darkstorm2150!

* [Training guide - common](./docs/train_README-ja.md) : data preparation, options etc... 
  * [Chinese version](./docs/train_README-zh.md)
* [SDXL training](./docs/train_SDXL-en.md) (English version)
* [Dataset config](./docs/config_README-ja.md) 
  * [English version](./docs/config_README-en.md)
* [DreamBooth training guide](./docs/train_db_README-ja.md)
* [Step by Step fine-tuning guide](./docs/fine_tune_README_ja.md):
* [Training LoRA](./docs/train_network_README-ja.md)
* [Training Textual Inversion](./docs/train_ti_README-ja.md)
* [Image generation](./docs/gen_img_README-ja.md)
* note.com [Model conversion](https://note.com/kohya_ss/n/n374f316fe4ad)

## Windows Required Dependencies

Python 3.10.6 and Git:

- Python 3.10.6: https://www.python.org/ftp/python/3.10.6/python-3.10.6-amd64.exe
- git: https://git-scm.com/download/win

Give unrestricted script access to powershell so venv can work:

- Open an administrator powershell window
- Type `Set-ExecutionPolicy Unrestricted` and answer A
- Close admin powershell window

## Windows Installation

Open a regular Powershell terminal and type the following inside:

```powershell
git clone https://github.com/kohya-ss/sd-scripts.git
cd sd-scripts

python -m venv venv
.\venv\Scripts\activate

pip install torch==2.1.2 torchvision==0.16.2 --index-url https://download.pytorch.org/whl/cu118
pip install --upgrade -r requirements.txt
pip install xformers==0.0.23.post1 --index-url https://download.pytorch.org/whl/cu118

accelerate config
```

If `python -m venv` shows only `python`, change `python` to `py`.

__Note:__ Now `bitsandbytes==0.43.0`, `prodigyopt==1.0` and `lion-pytorch==0.0.6` are included in the requirements.txt. If you'd like to use the another version, please install it manually.

This installation is for CUDA 11.8. If you use a different version of CUDA, please install the appropriate version of PyTorch and xformers. For example, if you use CUDA 12, please install `pip install torch==2.1.2 torchvision==0.16.2 --index-url https://download.pytorch.org/whl/cu121` and `pip install xformers==0.0.23.post1 --index-url https://download.pytorch.org/whl/cu121`.

<!-- 
cp .\bitsandbytes_windows\*.dll .\venv\Lib\site-packages\bitsandbytes\
cp .\bitsandbytes_windows\cextension.py .\venv\Lib\site-packages\bitsandbytes\cextension.py
cp .\bitsandbytes_windows\main.py .\venv\Lib\site-packages\bitsandbytes\cuda_setup\main.py
-->
Answers to accelerate config:

```txt
- This machine
- No distributed training
- NO
- NO
- NO
- all
- fp16
```

If you'd like to use bf16, please answer `bf16` to the last question.

Note: Some user reports ``ValueError: fp16 mixed precision requires a GPU`` is occurred in training. In this case, answer `0` for the 6th question: 
``What GPU(s) (by id) should be used for training on this machine as a comma-separated list? [all]:`` 

(Single GPU with id `0` will be used.)

## Upgrade

When a new release comes out you can upgrade your repo with the following command:

```powershell
cd sd-scripts
git pull
.\venv\Scripts\activate
pip install --use-pep517 --upgrade -r requirements.txt
```

Once the commands have completed successfully you should be ready to use the new version.

### Upgrade PyTorch

If you want to upgrade PyTorch, you can upgrade it with `pip install` command in [Windows Installation](#windows-installation) section. `xformers` is also required to be upgraded when PyTorch is upgraded.

## Credits

The implementation for LoRA is based on [cloneofsimo's repo](https://github.com/cloneofsimo/lora). Thank you for great work!

The LoRA expansion to Conv2d 3x3 was initially released by cloneofsimo and its effectiveness was demonstrated at [LoCon](https://github.com/KohakuBlueleaf/LoCon) by KohakuBlueleaf. Thank you so much KohakuBlueleaf!

## License

The majority of scripts is licensed under ASL 2.0 (including codes from Diffusers, cloneofsimo's and LoCon), however portions of the project are available under separate license terms:

[Memory Efficient Attention Pytorch](https://github.com/lucidrains/memory-efficient-attention-pytorch): MIT

[bitsandbytes](https://github.com/TimDettmers/bitsandbytes): MIT

[BLIP](https://github.com/salesforce/BLIP): BSD-3-Clause


## Change History

### Working in progress

- __important__ The dependent libraries are updated. Please see [Upgrade](#upgrade) and update the libraries.
  - bitsandbytes, transformers, accelerate and huggingface_hub are updated. 
  - If you encounter any issues, please report them.

- There was a bug where the min_bucket_reso/max_bucket_reso in the dataset configuration did not create the correct resolution bucket if it was not divisible by bucket_reso_steps. These values are now warned and automatically rounded to a divisible value. Thanks to Maru-mee for raising the issue. Related PR [#1632](https://github.com/kohya-ss/sd-scripts/pull/1632)

- `bitsandbytes` is updated to 0.44.0. Now you can use `AdEMAMix8bit` and `PagedAdEMAMix8bit` in the training script. PR [#1640](https://github.com/kohya-ss/sd-scripts/pull/1640) Thanks to sdbds!
  - There is no abbreviation, so please specify the full path like `--optimizer_type bitsandbytes.optim.AdEMAMix8bit` (not bnb but bitsandbytes).

- Fixed a bug in the cache of latents. When `flip_aug`, `alpha_mask`, and `random_crop` are different in multiple subsets in the dataset configuration file (.toml), the last subset is used instead of reflecting them correctly.

- Fixed an issue where the timesteps in the batch were the same when using Huber loss. PR [#1628](https://github.com/kohya-ss/sd-scripts/pull/1628) Thanks to recris!

- Improvements in OFT (Orthogonal Finetuning) Implementation
  1. Optimization of Calculation Order:
      - Changed the calculation order in the forward method from (Wx)R to W(xR).
      - This has improved computational efficiency and processing speed.
  2. Correction of Bias Application:
      - In the previous implementation, R was incorrectly applied to the bias.
      - The new implementation now correctly handles bias by using F.conv2d and F.linear.
  3. Efficiency Enhancement in Matrix Operations:
      - Introduced einsum in both the forward and merge_to methods.
      - This has optimized matrix operations, resulting in further speed improvements.
  4. Proper Handling of Data Types:
      - Improved to use torch.float32 during calculations and convert results back to the original data type.
      - This maintains precision while ensuring compatibility with the original model.
  5. Unified Processing for Conv2d and Linear Layers:
     - Implemented a consistent method for applying OFT to both layer types.
  - These changes have made the OFT implementation more efficient and accurate, potentially leading to improved model performance and training stability.

  - Additional Information
    * Recommended α value for OFT constraint: We recommend using α values between 1e-4 and 1e-2. This differs slightly from the original implementation of "(α\*out_dim\*out_dim)". Our implementation uses "(α\*out_dim)", hence we recommend higher values than the 1e-5 suggested in the original implementation.

    * Performance Improvement: Training speed has been improved by approximately 30%.

    * Inference Environment: This implementation is compatible with and operates within Stable Diffusion web UI (SD1/2 and SDXL).

- The INVERSE_SQRT, COSINE_WITH_MIN_LR, and WARMUP_STABLE_DECAY learning rate schedules are now available in the transformers library. See PR [#1393](https://github.com/kohya-ss/sd-scripts/pull/1393) for details. Thanks to sdbds!
  - See the [transformers documentation](https://huggingface.co/docs/transformers/v4.44.2/en/main_classes/optimizer_schedules#schedules) for details on each scheduler.
  - `--lr_warmup_steps` and `--lr_decay_steps` can now be specified as a ratio of the number of training steps, not just the step value. Example: `--lr_warmup_steps=0.1` or `--lr_warmup_steps=10%`, etc.

https://github.com/kohya-ss/sd-scripts/pull/1393
- When enlarging images in the script (when the size of the training image is small and bucket_no_upscale is not specified), it has been changed to use Pillow's resize and LANCZOS interpolation instead of OpenCV2's resize and Lanczos4 interpolation. The quality of the image enlargement may be slightly improved. PR [#1426](https://github.com/kohya-ss/sd-scripts/pull/1426) Thanks to sdbds!

- Sample image generation during training now works on non-CUDA devices. PR [#1433](https://github.com/kohya-ss/sd-scripts/pull/1433) Thanks to millie-v!

- `--v_parameterization` is available in `sdxl_train.py`. The results are unpredictable, so use with caution. PR [#1505](https://github.com/kohya-ss/sd-scripts/pull/1505) Thanks to liesened!

- Fused optimizer is available for SDXL training. PR [#1259](https://github.com/kohya-ss/sd-scripts/pull/1259) Thanks to 2kpr!
  - The memory usage during training is significantly reduced by integrating the optimizer's backward pass with step. The training results are the same as before, but if you have plenty of memory, the speed will be slower.
  - Specify the `--fused_backward_pass` option in `sdxl_train.py`. At this time, only Adafactor is supported. Gradient accumulation is not available.
  - Setting mixed precision to `no` seems to use less memory than `fp16` or `bf16`.
  - Training is possible with a memory usage of about 17GB with a batch size of 1 and fp32. If you specify the `--full_bf16` option, you can further reduce the memory usage (but the accuracy will be lower). With the same memory usage as before, you can increase the batch size.
  - PyTorch 2.1 or later is required because it uses the new API `Tensor.register_post_accumulate_grad_hook(hook)`.
  - Mechanism: Normally, backward -> step is performed for each parameter, so all gradients need to be temporarily stored in memory. "Fuse backward and step" reduces memory usage by performing backward/step for each parameter and reflecting the gradient immediately. The more parameters there are, the greater the effect, so it is not effective in other training scripts (LoRA, etc.) where the memory usage peak is elsewhere, and there are no plans to implement it in those training scripts.

- Optimizer groups feature is added to SDXL training. PR [#1319](https://github.com/kohya-ss/sd-scripts/pull/1319)
  - Memory usage is reduced by the same principle as Fused optimizer. The training results and speed are the same as Fused optimizer.
  - Specify the number of groups like `--fused_optimizer_groups 10` in `sdxl_train.py`. Increasing the number of groups reduces memory usage but slows down training. Since the effect is limited to a certain number, it is recommended to specify 4-10.
  - Any optimizer can be used, but optimizers that automatically calculate the learning rate (such as D-Adaptation and Prodigy) cannot be used. Gradient accumulation is not available.
  - `--fused_optimizer_groups` cannot be used with `--fused_backward_pass`. When using Adafactor, the memory usage is slightly larger than with Fused optimizer. PyTorch 2.1 or later is required.
  - Mechanism: While Fused optimizer performs backward/step for individual parameters within the optimizer, optimizer groups reduce memory usage by grouping parameters and creating multiple optimizers to perform backward/step for each group. Fused optimizer requires implementation on the optimizer side, while optimizer groups are implemented only on the training script side.

- LoRA+ is supported. PR [#1233](https://github.com/kohya-ss/sd-scripts/pull/1233) Thanks to rockerBOO!
  - LoRA+ is a method to improve training speed by increasing the learning rate of the UP side (LoRA-B) of LoRA. Specify the multiple. The original paper recommends 16, but adjust as needed. Please see the PR for details.
  - Specify `loraplus_lr_ratio` with `--network_args`. Example: `--network_args "loraplus_lr_ratio=16"`
  - `loraplus_unet_lr_ratio` and `loraplus_lr_ratio` can be specified separately for U-Net and Text Encoder.
    - Example: `--network_args "loraplus_unet_lr_ratio=16" "loraplus_text_encoder_lr_ratio=4"` or `--network_args "loraplus_lr_ratio=16" "loraplus_text_encoder_lr_ratio=4"` etc.
  - `network_module` `networks.lora` and `networks.dylora` are available.

- The feature to use the transparency (alpha channel) of the image as a mask in the loss calculation has been added. PR [#1223](https://github.com/kohya-ss/sd-scripts/pull/1223) Thanks to u-haru!
  - The transparent part is ignored during training. Specify the `--alpha_mask` option in the training script or specify `alpha_mask = true` in the dataset configuration file.
  - See [About masked loss](./docs/masked_loss_README.md) for details.

- LoRA training in SDXL now supports block-wise learning rates and block-wise dim (rank). PR [#1331](https://github.com/kohya-ss/sd-scripts/pull/1331) 
  - Specify the learning rate and dim (rank) for each block.
  - See [Block-wise learning rates in LoRA](./docs/train_network_README-ja.md#階層別学習率) for details (Japanese only).

- Negative learning rates can now be specified during SDXL model training. PR [#1277](https://github.com/kohya-ss/sd-scripts/pull/1277) Thanks to Cauldrath!
  - The model is trained to move away from the training images, so the model is easily collapsed. Use with caution. A value close to 0 is recommended.
  - When specifying from the command line, use `=` like `--learning_rate=-1e-7`.

- Training scripts can now output training settings to wandb or Tensor Board logs. Specify the `--log_config` option. PR [#1285](https://github.com/kohya-ss/sd-scripts/pull/1285)  Thanks to ccharest93, plucked, rockerBOO, and VelocityRa!
  - Some settings, such as API keys and directory specifications, are not output due to security issues.

- The ControlNet training script `train_controlnet.py` for SD1.5/2.x was not working, but it has been fixed. PR [#1284](https://github.com/kohya-ss/sd-scripts/pull/1284) Thanks to sdbds!

- `train_network.py` and `sdxl_train_network.py` now restore the order/position of data loading from DataSet when resuming training. PR [#1353](https://github.com/kohya-ss/sd-scripts/pull/1353) [#1359](https://github.com/kohya-ss/sd-scripts/pull/1359) Thanks to KohakuBlueleaf!
  - This resolves the issue where the order of data loading from DataSet changes when resuming training.
  - Specify the `--skip_until_initial_step` option to skip data loading until the specified step. If not specified, data loading starts from the beginning of the DataSet (same as before).
  - If `--resume` is specified, the step saved in the state is used.
  - Specify the `--initial_step` or `--initial_epoch` option to skip data loading until the specified step or epoch. Use these options in conjunction with `--skip_until_initial_step`. These options can be used without `--resume` (use them when resuming training with `--network_weights`).

- An option `--disable_mmap_load_safetensors` is added to disable memory mapping when loading the model's .safetensors in SDXL. PR [#1266](https://github.com/kohya-ss/sd-scripts/pull/1266) Thanks to Zovjsra!
  - It seems that the model file loading is faster in the WSL environment etc.
  - Available in `sdxl_train.py`, `sdxl_train_network.py`, `sdxl_train_textual_inversion.py`, and `sdxl_train_control_net_lllite.py`.

- When there is an error in the cached latents file on disk, the file name is now displayed. PR [#1278](https://github.com/kohya-ss/sd-scripts/pull/1278) Thanks to Cauldrath!

- Fixed an error that occurs when specifying `--max_dataloader_n_workers` in `tag_images_by_wd14_tagger.py` when Onnx is not used. PR [#1291](
https://github.com/kohya-ss/sd-scripts/pull/1291) issue [#1290](
https://github.com/kohya-ss/sd-scripts/pull/1290) Thanks to frodo821!

- Fixed a bug that `caption_separator` cannot be specified in the subset in the dataset settings .toml file.  [#1312](https://github.com/kohya-ss/sd-scripts/pull/1312) and [#1313](https://github.com/kohya-ss/sd-scripts/pull/1312) Thanks to rockerBOO!

- Fixed a potential bug in ControlNet-LLLite training. PR [#1322](https://github.com/kohya-ss/sd-scripts/pull/1322) Thanks to aria1th!

- Fixed some bugs when using DeepSpeed. Related [#1247](https://github.com/kohya-ss/sd-scripts/pull/1247)

- Added a prompt option `--f` to `gen_imgs.py` to specify the file name when saving. Also, Diffusers-based keys for LoRA weights are now supported.

- SDXL の学習時に Fused optimizer が使えるようになりました。PR [#1259](https://github.com/kohya-ss/sd-scripts/pull/1259) 2kpr 氏に感謝します。
  - optimizer の backward pass に step を統合することで学習時のメモリ使用量を大きく削減します。学習結果は未適用時と同一ですが、メモリが潤沢にある場合は速度は遅くなります。
  - `sdxl_train.py` に `--fused_backward_pass` オプションを指定してください。現時点では optimizer は Adafactor のみ対応しています。また gradient accumulation は使えません。
  - mixed precision は `no` のほうが `fp16` や `bf16` よりも使用メモリ量が少ないようです。
  - バッチサイズ 1、fp32 で 17GB 程度で学習可能なようです。`--full_bf16` オプションを指定するとさらに削減できます（精度は劣ります）。以前と同じメモリ使用量ではバッチサイズを増やせます。
  - PyTorch 2.1 以降の新 API `Tensor.register_post_accumulate_grad_hook(hook)` を使用しているため、PyTorch 2.1 以降が必要です。
  - 仕組み：通常は backward -> step の順で行うためすべての勾配を一時的にメモリに保持する必要があります。「backward と step の統合」はパラメータごとに backward/step を行って、勾配をすぐ反映することでメモリ使用量を削減します。パラメータ数が多いほど効果が大きいため、SDXL の学習以外（LoRA 等）ではほぼ効果がなく（メモリ使用量のピークが他の場所にあるため）、それらの学習スクリプトへの実装予定もありません。

- SDXL の学習時に optimizer group 機能を追加しました。PR [#1319](https://github.com/kohya-ss/sd-scripts/pull/1319)
  - Fused optimizer と同様の原理でメモリ使用量を削減します。学習結果や速度についても同様です。
  - `sdxl_train.py` に `--fused_optimizer_groups 10` のようにグループ数を指定してください。グループ数を増やすとメモリ使用量が削減されますが、速度は遅くなります。ある程度の数までしか効果がないため、4~10 程度を指定すると良いでしょう。
  - 任意の optimizer が使えますが、学習率を自動計算する optimizer （D-Adaptation や Prodigy など）は使えません。gradient accumulation は使えません。
  - `--fused_optimizer_groups` は `--fused_backward_pass` と併用できません。AdaFactor 使用時は Fused optimizer よりも若干メモリ使用量は大きくなります。PyTorch 2.1 以降が必要です。
  - 仕組み：Fused optimizer が optimizer 内で個別のパラメータについて backward/step を行っているのに対して、optimizer groups はパラメータをグループ化して複数の optimizer を作成し、それぞれ backward/step を行うことでメモリ使用量を削減します。Fused optimizer は optimizer 側の実装が必要ですが、optimizer groups は学習スクリプト側のみで実装されています。やはり SDXL の学習でのみ効果があります。

- LoRA+ がサポートされました。PR [#1233](https://github.com/kohya-ss/sd-scripts/pull/1233) rockerBOO 氏に感謝します。
  - LoRA の UP 側（LoRA-B）の学習率を上げることで学習速度の向上を図る手法です。倍数で指定します。元の論文では 16 が推奨されていますが、データセット等にもよりますので、適宜調整してください。PR もあわせてご覧ください。
  - `--network_args` で `loraplus_lr_ratio` を指定します。例：`--network_args "loraplus_lr_ratio=16"`
  - `loraplus_unet_lr_ratio` と `loraplus_lr_ratio` で、U-Net および Text Encoder に個別の値を指定することも可能です。
    - 例：`--network_args "loraplus_unet_lr_ratio=16" "loraplus_text_encoder_lr_ratio=4"` または `--network_args "loraplus_lr_ratio=16" "loraplus_text_encoder_lr_ratio=4"` など
  - `network_module` の `networks.lora` および `networks.dylora` で使用可能です。

- 画像の透明度（アルファチャネル）をロス計算時のマスクとして使用する機能が追加されました。PR [#1223](https://github.com/kohya-ss/sd-scripts/pull/1223) u-haru 氏に感謝します。
  - 透明部分が学習時に無視されるようになります。学習スクリプトに `--alpha_mask` オプションを指定するか、データセット設定ファイルに `alpha_mask = true` を指定してください。
  - 詳細は [マスクロスについて](./docs/masked_loss_README-ja.md) をご覧ください。

- SDXL の LoRA で階層別学習率、階層別 dim (rank) をサポートしました。PR [#1331](https://github.com/kohya-ss/sd-scripts/pull/1331) 
  - ブロックごとに学習率および dim (rank) を指定することができます。
  - 詳細は [LoRA の階層別学習率](./docs/train_network_README-ja.md#階層別学習率) をご覧ください。

- `sdxl_train.py` での SDXL モデル学習時に負の学習率が指定できるようになりました。PR [#1277](https://github.com/kohya-ss/sd-scripts/pull/1277) Cauldrath 氏に感謝します。
  - 学習画像から離れるように学習するため、モデルは容易に崩壊します。注意して使用してください。0 に近い値を推奨します。
  - コマンドラインから指定する場合、`--learning_rate=-1e-7` のように`=` を使ってください。

- 各学習スクリプトで学習設定を wandb や Tensor Board などのログに出力できるようになりました。`--log_config` オプションを指定してください。PR [#1285](https://github.com/kohya-ss/sd-scripts/pull/1285)  ccharest93 氏、plucked 氏、rockerBOO 氏および VelocityRa 氏に感謝します。
  - API キーや各種ディレクトリ指定など、一部の設定はセキュリティ上の問題があるため出力されません。

- SD1.5/2.x 用の ControlNet 学習スクリプト `train_controlnet.py` が動作しなくなっていたのが修正されました。PR [#1284](https://github.com/kohya-ss/sd-scripts/pull/1284) sdbds 氏に感謝します。

- `train_network.py` および `sdxl_train_network.py` で、学習再開時に DataSet の読み込み順についても復元できるようになりました。PR [#1353](https://github.com/kohya-ss/sd-scripts/pull/1353) [#1359](https://github.com/kohya-ss/sd-scripts/pull/1359) KohakuBlueleaf 氏に感謝します。
  - これにより、学習再開時に DataSet の読み込み順が変わってしまう問題が解消されます。
  - `--skip_until_initial_step` オプションを指定すると、指定したステップまで DataSet 読み込みをスキップします。指定しない場合の動作は変わりません（DataSet の最初から読み込みます）
  - `--resume` オプションを指定すると、state に保存されたステップ数が使用されます。
  - `--initial_step` または `--initial_epoch` オプションを指定すると、指定したステップまたはエポックまで DataSet 読み込みをスキップします。これらのオプションは `--skip_until_initial_step` と併用してください。またこれらのオプションは `--resume` と併用しなくても使えます（`--network_weights` を用いた学習再開時などにお使いください ）。

- SDXL でモデルの .safetensors を読み込む際にメモリマッピングを無効化するオプション `--disable_mmap_load_safetensors` が追加されました。PR [#1266](https://github.com/kohya-ss/sd-scripts/pull/1266) Zovjsra 氏に感謝します。
  - WSL 環境等でモデルファイルの読み込みが高速化されるようです。
  - `sdxl_train.py`、`sdxl_train_network.py`、`sdxl_train_textual_inversion.py`、`sdxl_train_control_net_lllite.py` で使用可能です。

- ディスクにキャッシュされた latents ファイルに何らかのエラーがあったとき、そのファイル名が表示されるようになりました。 PR [#1278](https://github.com/kohya-ss/sd-scripts/pull/1278) Cauldrath 氏に感謝します。

- `tag_images_by_wd14_tagger.py` で Onnx 未使用時に `--max_dataloader_n_workers` を指定するとエラーになる不具合が修正されました。 PR [#1291](
https://github.com/kohya-ss/sd-scripts/pull/1291) issue [#1290](
https://github.com/kohya-ss/sd-scripts/pull/1290) frodo821 氏に感謝します。

- データセット設定の .toml ファイルで、`caption_separator` が subset に指定できない不具合が修正されました。 PR [#1312](https://github.com/kohya-ss/sd-scripts/pull/1312) および [#1313](https://github.com/kohya-ss/sd-scripts/pull/1313) rockerBOO 氏に感謝します。

- ControlNet-LLLite 学習時の潜在バグが修正されました。 PR [#1322](https://github.com/kohya-ss/sd-scripts/pull/1322) aria1th 氏に感謝します。

- DeepSpeed 使用時のいくつかのバグを修正しました。関連 [#1247](https://github.com/kohya-ss/sd-scripts/pull/1247)

- `gen_imgs.py` のプロンプトオプションに、保存時のファイル名を指定する `--f` オプションを追加しました。また同スクリプトで Diffusers ベースのキーを持つ LoRA の重みに対応しました。


### Sep 13, 2024 / 2024-09-13: 

- `sdxl_merge_lora.py` now supports OFT. Thanks to Maru-mee for the PR [#1580](https://github.com/kohya-ss/sd-scripts/pull/1580). 
- `svd_merge_lora.py` now supports LBW. Thanks to terracottahaniwa. See PR [#1575](https://github.com/kohya-ss/sd-scripts/pull/1575) for details.
- `sdxl_merge_lora.py` also supports LBW. 
- See [LoRA Block Weight](https://github.com/hako-mikan/sd-webui-lora-block-weight) by hako-mikan for details on LBW.
- These will be included in the next release.

- `sdxl_merge_lora.py` が OFT をサポートされました。PR [#1580](https://github.com/kohya-ss/sd-scripts/pull/1580) Maru-mee 氏に感謝します。
- `svd_merge_lora.py` で LBW がサポートされました。PR [#1575](https://github.com/kohya-ss/sd-scripts/pull/1575) terracottahaniwa 氏に感謝します。
- `sdxl_merge_lora.py` でも LBW がサポートされました。
- LBW の詳細は hako-mikan 氏の [LoRA Block Weight](https://github.com/hako-mikan/sd-webui-lora-block-weight) をご覧ください。
- 以上は次回リリースに含まれます。

### Jun 23, 2024 / 2024-06-23: 

- Fixed `cache_latents.py` and `cache_text_encoder_outputs.py` not working. (Will be included in the next release.)

- `cache_latents.py` および `cache_text_encoder_outputs.py` が動作しなくなっていたのを修正しました。（次回リリースに含まれます。）

### Apr 7, 2024 / 2024-04-07: v0.8.7

- The default value of `huber_schedule` in Scheduled Huber Loss is changed from `exponential` to `snr`, which is expected to give better results.

- Scheduled Huber Loss の `huber_schedule` のデフォルト値を `exponential` から、より良い結果が期待できる `snr` に変更しました。

### Apr 7, 2024 / 2024-04-07: v0.8.6

#### Highlights

- The dependent libraries are updated. Please see [Upgrade](#upgrade) and update the libraries.
  - Especially `imagesize` is newly added, so if you cannot update the libraries immediately, please install with `pip install imagesize==1.4.1` separately.
  - `bitsandbytes==0.43.0`, `prodigyopt==1.0`, `lion-pytorch==0.0.6` are included in the requirements.txt.
    - `bitsandbytes` no longer requires complex procedures as it now officially supports Windows.  
  - Also, the PyTorch version is updated to 2.1.2 (PyTorch does not need to be updated immediately). In the upgrade procedure, PyTorch is not updated, so please manually install or update torch, torchvision, xformers if necessary (see [Upgrade PyTorch](#upgrade-pytorch)).
- When logging to wandb is enabled, the entire command line is exposed. Therefore, it is recommended to write wandb API key and HuggingFace token in the configuration file (`.toml`). Thanks to bghira for raising the issue.
  - A warning is displayed at the start of training if such information is included in the command line.
  - Also, if there is an absolute path, the path may be exposed, so it is recommended to specify a relative path or write it in the configuration file. In such cases, an INFO log is displayed.
  - See [#1123](https://github.com/kohya-ss/sd-scripts/pull/1123) and PR [#1240](https://github.com/kohya-ss/sd-scripts/pull/1240) for details.
- Colab seems to stop with log output. Try specifying `--console_log_simple` option in the training script to disable rich logging.
- Other improvements include the addition of masked loss, scheduled Huber Loss, DeepSpeed support, dataset settings improvements, and image tagging improvements. See below for details.

#### Training scripts

- `train_network.py` and `sdxl_train_network.py` are modified to record some dataset settings in the metadata of the trained model (`caption_prefix`, `caption_suffix`, `keep_tokens_separator`, `secondary_separator`, `enable_wildcard`).
- Fixed a bug that U-Net and Text Encoders are included in the state in `train_network.py` and `sdxl_train_network.py`. The saving and loading of the state are faster, the file size is smaller, and the memory usage when loading is reduced.
- DeepSpeed is supported. PR [#1101](https://github.com/kohya-ss/sd-scripts/pull/1101)  and [#1139](https://github.com/kohya-ss/sd-scripts/pull/1139) Thanks to BootsofLagrangian! See PR [#1101](https://github.com/kohya-ss/sd-scripts/pull/1101) for details.
- The masked loss is supported in each training script. PR [#1207](https://github.com/kohya-ss/sd-scripts/pull/1207) See [Masked loss](#about-masked-loss) for details.
- Scheduled Huber Loss has been introduced to each training scripts. PR [#1228](https://github.com/kohya-ss/sd-scripts/pull/1228/) Thanks to kabachuha for the PR and cheald, drhead, and others for the discussion! See the PR and [Scheduled Huber Loss](#about-scheduled-huber-loss) for details.
- The options `--noise_offset_random_strength` and `--ip_noise_gamma_random_strength` are added to each training script. These options can be used to vary the noise offset and ip noise gamma in the range of 0 to the specified value. PR [#1177](https://github.com/kohya-ss/sd-scripts/pull/1177) Thanks to KohakuBlueleaf!
- The options `--save_state_on_train_end` are added to each training script. PR [#1168](https://github.com/kohya-ss/sd-scripts/pull/1168) Thanks to gesen2egee!
- The options `--sample_every_n_epochs` and `--sample_every_n_steps` in each training script now display a warning and ignore them when a number less than or equal to `0` is specified. Thanks to S-Del for raising the issue.

#### Dataset settings

- The [English version of the dataset settings documentation](./docs/config_README-en.md) is added. PR [#1175](https://github.com/kohya-ss/sd-scripts/pull/1175) Thanks to darkstorm2150!
- The `.toml` file for the dataset config is now read in UTF-8 encoding. PR [#1167](https://github.com/kohya-ss/sd-scripts/pull/1167) Thanks to Horizon1704!
- Fixed a bug that the last subset settings are applied to all images when multiple subsets of regularization images are specified in the dataset settings. The settings for each subset are correctly applied to each image. PR [#1205](https://github.com/kohya-ss/sd-scripts/pull/1205) Thanks to feffy380!
- Some features are added to the dataset subset settings.
  - `secondary_separator` is added to specify the tag separator that is not the target of shuffling or dropping. 
    - Specify `secondary_separator=";;;"`. When you specify `secondary_separator`, the part is not shuffled or dropped. 
  - `enable_wildcard` is added. When set to `true`, the wildcard notation `{aaa|bbb|ccc}` can be used. The multi-line caption is also enabled.
  - `keep_tokens_separator` is updated to be used twice in the caption. When you specify `keep_tokens_separator="|||"`, the part divided by the second `|||` is not shuffled or dropped and remains at the end.
  - The existing features `caption_prefix` and `caption_suffix` can be used together. `caption_prefix` and `caption_suffix` are processed first, and then `enable_wildcard`, `keep_tokens_separator`, shuffling and dropping, and `secondary_separator` are processed in order.
  - See [Dataset config](./docs/config_README-en.md) for details.
- The dataset with DreamBooth method supports caching image information (size, caption). PR [#1178](https://github.com/kohya-ss/sd-scripts/pull/1178) and [#1206](https://github.com/kohya-ss/sd-scripts/pull/1206) Thanks to KohakuBlueleaf! See [DreamBooth method specific options](./docs/config_README-en.md#dreambooth-specific-options) for details.

#### Image tagging

- The support for v3 repositories is added to `tag_image_by_wd14_tagger.py` (`--onnx` option only). PR [#1192](https://github.com/kohya-ss/sd-scripts/pull/1192) Thanks to sdbds!
  - Onnx may need to be updated. Onnx is not installed by default, so please install or update it with `pip install onnx==1.15.0 onnxruntime-gpu==1.17.1` etc. Please also check the comments in `requirements.txt`.
- The model is now saved in the subdirectory as `--repo_id` in `tag_image_by_wd14_tagger.py` . This caches multiple repo_id models. Please delete unnecessary files under `--model_dir`.
- Some options are added to `tag_image_by_wd14_tagger.py`.
  - Some are added in PR [#1216](https://github.com/kohya-ss/sd-scripts/pull/1216) Thanks to Disty0!
  - Output rating tags `--use_rating_tags` and `--use_rating_tags_as_last_tag`
  - Output character tags first `--character_tags_first`
  - Expand character tags and series `--character_tag_expand`
  - Specify tags to output first `--always_first_tags`
  - Replace tags `--tag_replacement`
  - See [Tagging documentation](./docs/wd14_tagger_README-en.md) for details.
- Fixed an error when specifying `--beam_search` and a value of 2 or more for `--num_beams` in `make_captions.py`.

#### About Masked loss

The masked loss is supported in each training script. To enable the masked loss, specify the `--masked_loss` option.

The feature is not fully tested, so there may be bugs. If you find any issues, please open an Issue.

ControlNet dataset is used to specify the mask. The mask images should be the RGB images. The pixel value 255 in R channel is treated as the mask (the loss is calculated only for the pixels with the mask), and 0 is treated as the non-mask. The pixel values 0-255 are converted to 0-1 (i.e., the pixel value 128 is treated as the half weight of the loss). See details for the dataset specification in the [LLLite documentation](./docs/train_lllite_README.md#preparing-the-dataset).

#### About Scheduled Huber Loss

Scheduled Huber Loss has been introduced to each training scripts. This is a method to improve robustness against outliers or anomalies (data corruption) in the training data.

With the traditional MSE (L2) loss function, the impact of outliers could be significant, potentially leading to a degradation in the quality of generated images. On the other hand, while the Huber loss function can suppress the influence of outliers, it tends to compromise the reproduction of fine details in images.

To address this, the proposed method employs a clever application of the Huber loss function. By scheduling the use of Huber loss in the early stages of training (when noise is high) and MSE in the later stages, it strikes a balance between outlier robustness and fine detail reproduction.

Experimental results have confirmed that this method achieves higher accuracy on data containing outliers compared to pure Huber loss or MSE. The increase in computational cost is minimal.

The newly added arguments loss_type, huber_schedule, and huber_c allow for the selection of the loss function type (Huber, smooth L1, MSE), scheduling method (exponential, constant, SNR), and Huber's parameter. This enables optimization based on the characteristics of the dataset.

See PR [#1228](https://github.com/kohya-ss/sd-scripts/pull/1228/) for details.

- `loss_type`: Specify the loss function type. Choose `huber` for Huber loss, `smooth_l1` for smooth L1 loss, and `l2` for MSE loss. The default is `l2`, which is the same as before.
- `huber_schedule`: Specify the scheduling method. Choose `exponential`, `constant`, or `snr`. The default is `snr`.
- `huber_c`: Specify the Huber's parameter. The default is `0.1`.

Please read [Releases](https://github.com/kohya-ss/sd-scripts/releases) for recent updates.

#### 主要な変更点

- 依存ライブラリが更新されました。[アップグレード](./README-ja.md#アップグレード) を参照しライブラリを更新してください。
  - 特に `imagesize` が新しく追加されていますので、すぐにライブラリの更新ができない場合は `pip install imagesize==1.4.1` で個別にインストールしてください。
  - `bitsandbytes==0.43.0`、`prodigyopt==1.0`、`lion-pytorch==0.0.6` が requirements.txt に含まれるようになりました。
    - `bitsandbytes` が公式に Windows をサポートしたため複雑な手順が不要になりました。
  - また PyTorch のバージョンを 2.1.2 に更新しました。PyTorch はすぐに更新する必要はありません。更新時は、アップグレードの手順では PyTorch が更新されませんので、torch、torchvision、xformers を手動でインストールしてください。
- wandb へのログ出力が有効の場合、コマンドライン全体が公開されます。そのため、コマンドラインに wandb の API キーや HuggingFace のトークンなどが含まれる場合、設定ファイル（`.toml`）への記載をお勧めします。問題提起していただいた bghira 氏に感謝します。
  - このような場合には学習開始時に警告が表示されます。
  - また絶対パスの指定がある場合、そのパスが公開される可能性がありますので、相対パスを指定するか設定ファイルに記載することをお勧めします。このような場合は INFO ログが表示されます。
  - 詳細は [#1123](https://github.com/kohya-ss/sd-scripts/pull/1123) および PR [#1240](https://github.com/kohya-ss/sd-scripts/pull/1240) をご覧ください。
- Colab での動作時、ログ出力で停止してしまうようです。学習スクリプトに `--console_log_simple` オプションを指定し、rich のロギングを無効してお試しください。
- その他、マスクロス追加、Scheduled Huber Loss 追加、DeepSpeed 対応、データセット設定の改善、画像タグ付けの改善などがあります。詳細は以下をご覧ください。

#### 学習スクリプト

- `train_network.py` および `sdxl_train_network.py` で、学習したモデルのメタデータに一部のデータセット設定が記録されるよう修正しました（`caption_prefix`、`caption_suffix`、`keep_tokens_separator`、`secondary_separator`、`enable_wildcard`）。
- `train_network.py` および `sdxl_train_network.py` で、state に U-Net および Text Encoder が含まれる不具合を修正しました。state の保存、読み込みが高速化され、ファイルサイズも小さくなり、また読み込み時のメモリ使用量も削減されます。
- DeepSpeed がサポートされました。PR [#1101](https://github.com/kohya-ss/sd-scripts/pull/1101) 、[#1139](https://github.com/kohya-ss/sd-scripts/pull/1139) BootsofLagrangian 氏に感謝します。詳細は PR [#1101](https://github.com/kohya-ss/sd-scripts/pull/1101) をご覧ください。
- 各学習スクリプトでマスクロスをサポートしました。PR [#1207](https://github.com/kohya-ss/sd-scripts/pull/1207) 詳細は [マスクロスについて](#マスクロスについて) をご覧ください。
- 各学習スクリプトに Scheduled Huber Loss を追加しました。PR [#1228](https://github.com/kohya-ss/sd-scripts/pull/1228/) ご提案いただいた kabachuha 氏、および議論を深めてくださった cheald 氏、drhead 氏を始めとする諸氏に感謝します。詳細は当該 PR および [Scheduled Huber Loss について](#scheduled-huber-loss-について) をご覧ください。
- 各学習スクリプトに、noise offset、ip noise gammaを、それぞれ 0~指定した値の範囲で変動させるオプション `--noise_offset_random_strength` および `--ip_noise_gamma_random_strength` が追加されました。 PR [#1177](https://github.com/kohya-ss/sd-scripts/pull/1177) KohakuBlueleaf 氏に感謝します。
- 各学習スクリプトに、学習終了時に state を保存する `--save_state_on_train_end` オプションが追加されました。 PR [#1168](https://github.com/kohya-ss/sd-scripts/pull/1168) gesen2egee 氏に感謝します。
- 各学習スクリプトで `--sample_every_n_epochs` および `--sample_every_n_steps` オプションに `0` 以下の数値を指定した時、警告を表示するとともにそれらを無視するよう変更しました。問題提起していただいた S-Del 氏に感謝します。

#### データセット設定

- データセット設定の `.toml` ファイルが UTF-8 encoding で読み込まれるようになりました。PR [#1167](https://github.com/kohya-ss/sd-scripts/pull/1167) Horizon1704 氏に感謝します。
- データセット設定で、正則化画像のサブセットを複数指定した時、最後のサブセットの各種設定がすべてのサブセットの画像に適用される不具合が修正されました。それぞれのサブセットの設定が、それぞれの画像に正しく適用されます。PR [#1205](https://github.com/kohya-ss/sd-scripts/pull/1205) feffy380 氏に感謝します。
- データセットのサブセット設定にいくつかの機能を追加しました。
  - シャッフルの対象とならないタグ分割識別子の指定 `secondary_separator` を追加しました。`secondary_separator=";;;"` のように指定します。`secondary_separator` で区切ることで、その部分はシャッフル、drop 時にまとめて扱われます。
  - `enable_wildcard` を追加しました。`true` にするとワイルドカード記法 `{aaa|bbb|ccc}` が使えます。また複数行キャプションも有効になります。
  - `keep_tokens_separator` をキャプション内に 2 つ使えるようにしました。たとえば `keep_tokens_separator="|||"` と指定したとき、`1girl, hatsune miku, vocaloid ||| stage, mic ||| best quality, rating: general` とキャプションを指定すると、二番目の `|||` で分割された部分はシャッフル、drop されず末尾に残ります。
  - 既存の機能 `caption_prefix` と `caption_suffix` とあわせて使えます。`caption_prefix` と `caption_suffix` は一番最初に処理され、その後、ワイルドカード、`keep_tokens_separator`、シャッフルおよび drop、`secondary_separator` の順に処理されます。
  - 詳細は [データセット設定](./docs/config_README-ja.md) をご覧ください。
- DreamBooth 方式の DataSet で画像情報（サイズ、キャプション）をキャッシュする機能が追加されました。PR [#1178](https://github.com/kohya-ss/sd-scripts/pull/1178)、[#1206](https://github.com/kohya-ss/sd-scripts/pull/1206) KohakuBlueleaf 氏に感謝します。詳細は [データセット設定](./docs/config_README-ja.md#dreambooth-方式専用のオプション) をご覧ください。
- データセット設定の[英語版ドキュメント](./docs/config_README-en.md) が追加されました。PR [#1175](https://github.com/kohya-ss/sd-scripts/pull/1175) darkstorm2150 氏に感謝します。

#### 画像のタグ付け

- `tag_image_by_wd14_tagger.py` で v3 のリポジトリがサポートされました（`--onnx` 指定時のみ有効）。 PR [#1192](https://github.com/kohya-ss/sd-scripts/pull/1192) sdbds 氏に感謝します。
  - Onnx のバージョンアップが必要になるかもしれません。デフォルトでは Onnx はインストールされていませんので、`pip install onnx==1.15.0 onnxruntime-gpu==1.17.1` 等でインストール、アップデートしてください。`requirements.txt` のコメントもあわせてご確認ください。
- `tag_image_by_wd14_tagger.py` で、モデルを`--repo_id` のサブディレクトリに保存するようにしました。これにより複数のモデルファイルがキャッシュされます。`--model_dir` 直下の不要なファイルは削除願います。
- `tag_image_by_wd14_tagger.py` にいくつかのオプションを追加しました。
  - 一部は PR [#1216](https://github.com/kohya-ss/sd-scripts/pull/1216) で追加されました。Disty0 氏に感謝します。
  - レーティングタグを出力する `--use_rating_tags` および `--use_rating_tags_as_last_tag`
  - キャラクタタグを最初に出力する `--character_tags_first`
  - キャラクタタグとシリーズを展開する `--character_tag_expand`
  - 常に最初に出力するタグを指定する `--always_first_tags`
  - タグを置換する `--tag_replacement`
  - 詳細は [タグ付けに関するドキュメント](./docs/wd14_tagger_README-ja.md) をご覧ください。
- `make_captions.py` で `--beam_search` を指定し `--num_beams` に2以上の値を指定した時のエラーを修正しました。

#### マスクロスについて

各学習スクリプトでマスクロスをサポートしました。マスクロスを有効にするには `--masked_loss` オプションを指定してください。

機能は完全にテストされていないため、不具合があるかもしれません。その場合は Issue を立てていただけると助かります。

マスクの指定には ControlNet データセットを使用します。マスク画像は RGB 画像である必要があります。R チャンネルのピクセル値 255 がロス計算対象、0 がロス計算対象外になります。0-255 の値は、0-1 の範囲に変換されます（つまりピクセル値 128 の部分はロスの重みが半分になります）。データセットの詳細は [LLLite ドキュメント](./docs/train_lllite_README-ja.md#データセットの準備) をご覧ください。

#### Scheduled Huber Loss について

各学習スクリプトに、学習データ中の異常値や外れ値（data corruption）への耐性を高めるための手法、Scheduled Huber Lossが導入されました。

従来のMSE（L2）損失関数では、異常値の影響を大きく受けてしまい、生成画像の品質低下を招く恐れがありました。一方、Huber損失関数は異常値の影響を抑えられますが、画像の細部再現性が損なわれがちでした。

この手法ではHuber損失関数の適用を工夫し、学習の初期段階（ノイズが大きい場合）ではHuber損失を、後期段階ではMSEを用いるようスケジューリングすることで、異常値耐性と細部再現性のバランスを取ります。

実験の結果では、この手法が純粋なHuber損失やMSEと比べ、異常値を含むデータでより高い精度を達成することが確認されています。また計算コストの増加はわずかです。

具体的には、新たに追加された引数loss_type、huber_schedule、huber_cで、損失関数の種類（Huber, smooth L1, MSE）とスケジューリング方法（exponential, constant, SNR）を選択できます。これによりデータセットに応じた最適化が可能になります。

詳細は PR [#1228](https://github.com/kohya-ss/sd-scripts/pull/1228/) をご覧ください。

- `loss_type` : 損失関数の種類を指定します。`huber` で Huber損失、`smooth_l1` で smooth L1 損失、`l2` で MSE 損失を選択します。デフォルトは `l2` で、従来と同様です。
- `huber_schedule` : スケジューリング方法を指定します。`exponential` で指数関数的、`constant` で一定、`snr` で信号対雑音比に基づくスケジューリングを選択します。デフォルトは `snr` です。
- `huber_c` : Huber損失のパラメータを指定します。デフォルトは `0.1` です。

PR 内でいくつかの比較が共有されています。この機能を試す場合、最初は `--loss_type smooth_l1 --huber_schedule snr --huber_c 0.1` などで試してみるとよいかもしれません。

最近の更新情報は [Release](https://github.com/kohya-ss/sd-scripts/releases) をご覧ください。

## Additional Information

### Naming of LoRA

The LoRA supported by `train_network.py` has been named to avoid confusion. The documentation has been updated. The following are the names of LoRA types in this repository.

1. __LoRA-LierLa__ : (LoRA for __Li__ n __e__ a __r__  __La__ yers)

    LoRA for Linear layers and Conv2d layers with 1x1 kernel

2. __LoRA-C3Lier__ : (LoRA for __C__ olutional layers with __3__ x3 Kernel and  __Li__ n __e__ a __r__ layers)

    In addition to 1., LoRA for Conv2d layers with 3x3 kernel 
    
LoRA-LierLa is the default LoRA type for `train_network.py` (without `conv_dim` network arg). 
<!-- 
LoRA-LierLa can be used with [our extension](https://github.com/kohya-ss/sd-webui-additional-networks) for AUTOMATIC1111's Web UI, or with the built-in LoRA feature of the Web UI.

To use LoRA-C3Lier with Web UI, please use our extension. 
-->

### Sample image generation during training
  A prompt file might look like this, for example

```
# prompt 1
masterpiece, best quality, (1girl), in white shirts, upper body, looking at viewer, simple background --n low quality, worst quality, bad anatomy,bad composition, poor, low effort --w 768 --h 768 --d 1 --l 7.5 --s 28

# prompt 2
masterpiece, best quality, 1boy, in business suit, standing at street, looking back --n (low quality, worst quality), bad anatomy,bad composition, poor, low effort --w 576 --h 832 --d 2 --l 5.5 --s 40
```

  Lines beginning with `#` are comments. You can specify options for the generated image with options like `--n` after the prompt. The following can be used.

  * `--n` Negative prompt up to the next option.
  * `--w` Specifies the width of the generated image.
  * `--h` Specifies the height of the generated image.
  * `--d` Specifies the seed of the generated image.
  * `--l` Specifies the CFG scale of the generated image.
  * `--s` Specifies the number of steps in the generation.

  The prompt weighting such as `( )` and `[ ]` are working.<|MERGE_RESOLUTION|>--- conflicted
+++ resolved
@@ -13,7 +13,6 @@
 
 Oct 12, 2024 (update 1):
 
-<<<<<<< HEAD
 - During multi-GPU training, caching of latents and Text Encoder outputs is now done in multi-GPU.
 - `--text_encoder_batch_size` option is enabled for FLUX.1 LoRA training and fine tuning. This option specifies the batch size for caching Text Encoder outputs (not for training). The default is same as the dataset batch size. If you have enough VRAM, you can increase the batch size to speed up the caching. 
 - `--skip_cache_check` option is added to each training script. 
@@ -21,7 +20,9 @@
   - Specify this option if you have a large number of cache files and the consistency check takes time. 
   - Even if this option is specified, the cache will be created if the file does not exist.
   - `--skip_latents_validity_check` in SD3/FLUX.1 is deprecated. Please use `--skip_cache_check` instead.
-=======
+
+Oct 12, 2024 (update 1):
+
 - [Experimental] FLUX.1 fine-tuning and LoRA training now support "FLUX.1 __compact__" models.
   - A compact model is a model that retains the FLUX.1 architecture but reduces the number of double/single blocks from the default 19/38.
   - The model is automatically determined based on the keys in *.safetensors.
@@ -29,7 +30,6 @@
     - Please specify the block indices as consecutive numbers. An error will occur if there are missing numbers. For example, if you reduce the double blocks to 15, the maximum key will be `double_blocks.14.*`. The same applies to single blocks.
   - LoRA training is unverified.
   - The trained model can be used for inference with `flux_minimal_inference.py`. Other inference environments are unverified.
->>>>>>> e277b578
 
 Oct 12, 2024:
 
