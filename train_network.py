--- conflicted
+++ resolved
@@ -1107,13 +1107,9 @@
                     else:
                         target = noise
 
-<<<<<<< HEAD
-                    loss = train_util.conditional_loss(noise_pred.float(), target.float(), reduction="none", loss_type=args.loss_type, huber_c=huber_c)
-=======
                     loss = train_util.conditional_loss(
                         noise_pred.float(), target.float(), reduction="none", loss_type=args.loss_type, huber_c=huber_c
                     )
->>>>>>> 71e2c913
                     if args.masked_loss:
                         loss = apply_masked_loss(loss, batch)
                     loss = loss.mean([1, 2, 3])
