--- conflicted
+++ resolved
@@ -524,10 +524,6 @@
             collate_fn=collator,
             num_workers=n_workers,
             persistent_workers=args.persistent_data_loader_workers and n_workers > 0,
-<<<<<<< HEAD
-            prefetch_factor=3 if n_workers > 0 else None,
-=======
->>>>>>> 3244c47e
         )
 
         # 学習ステップ数を計算する
